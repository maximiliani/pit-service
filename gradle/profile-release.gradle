--- conflicted
+++ resolved
@@ -1,4 +1,3 @@
-<<<<<<< HEAD
 import java.text.SimpleDateFormat
 
 ext {
@@ -44,51 +43,4 @@
    }
    launchScript()
 }
-=======
-import java.text.SimpleDateFormat
-
-ext {
-   snippetsDir = file("build/generated-snippets")
-}
-
-test { 
-   outputs.dir snippetsDir
-}
-
-dependencies {
-   //compile("edu.kit.datamanager:generic-message-consumer:0.1.0")
-}
-   
-asciidoctor {
-   attributes "snippets": snippetsDir,
-            "version": jar.version,
-            "date": new SimpleDateFormat("yyyy-MM-dd").format(new Date())
-   inputs.dir snippetsDir
-   dependsOn test  
-   sourceDir "docs/"
-   outputDir "build/docs"
-}
-
-test {
-   environment "spring.config.location", "classpath:/config/"
-   include '**/*DataResourceControllerDocumentationTest*'
-}
-
-tasks.withType(Test) {
-    testLogging {
-        events 'started', 'passed'
-    }
-}
-
-bootJar {
-   manifest {
-      attributes 'Main-Class': 'org.springframework.boot.loader.PropertiesLauncher'
-   }
-   dependsOn asciidoctor
-   from ("${asciidoctor.outputDir}/html5") {
-      into 'static/docs'
-   }
-   launchScript()
-}
->>>>>>> 1d8e583c
    