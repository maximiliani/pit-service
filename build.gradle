plugins {
    // Spring boot & dependency management:
    // https://docs.spring.io/spring-boot/docs/current/gradle-plugin/reference/htmlsingle/
    id 'org.springframework.boot' version '2.2.2.RELEASE'
    id "io.spring.dependency-management" version "1.0.11.RELEASE"
    // Lombok generates getter and setter and more. https://projectlombok.org/
    // check for new versions here: https://plugins.gradle.org/plugin/io.freefair.lombok
    id "io.freefair.lombok" version "6.3.0"
    id 'java'

    // test and docs dependencies
    id 'jacoco'
    //id "com.github.kt3k.coveralls" version "2.12.0" 
    id "org.owasp.dependencycheck" version "6.5.0.1"
    id 'org.asciidoctor.jvm.convert' version '3.3.2'
}

lombok {
    // check here for new versions: https://projectlombok.org/download
    version = '1.18.22'
}

jacoco {
    // check here for new versions: https://www.jacoco.org/jacoco/
    toolVersion = "0.8.7"
}

archivesBaseName = 'pit-service'
description = "A gateway to manage PIDs containing profiles and typed attributes."
version = '0.3'
group = 'edu.kit.datamanager'

repositories {
    mavenLocal()
    mavenCentral()
    maven { url 'https://jitpack.io' }
}

 
configurations {
    all*.exclude module : 'spring-boot-starter-logging'
}

if (System.getProperty("profile") == "release") {
    // In some cases we might do some very extensive testing etc only when releasing.
    println "Using release profile for building " + project.getName()
    apply from: 'gradle/profile-release.gradle'
} else {
    // By default we only do stuff that does not take too long.
    println "Using default profile for " + project.getName()
}

dependencies {
    // Due to the spring boot gradle plugin, we can omit versions in spring
    // dependencies. It will automatically choose the fitting ones.
    implementation("edu.kit.datamanager:service-base:0.2.1")

    // More flexibility when (de-)serializing json:
    //implementation("com.monitorjbl:spring-json-view:1.1.0")
	implementation("com.github.everit-org.json-schema:org.everit.json.schema:1.14.0")
    
<<<<<<< HEAD
    //Java 11 Support 
    implementation('javax.xml.bind:jaxb-api:2.3.0')
    implementation('com.sun.xml.bind:jaxb-core:2.3.0')
    implementation('com.sun.xml.bind:jaxb-impl:2.3.0')
    implementation('javax.activation:activation:1.1.1')
    implementation('org.javassist:javassist:3.23.1-GA')
    
    // Services communication
    implementation('org.apache.httpcomponents:httpclient:4.5.6')
    implementation('org.apache.httpcomponents:httpclient-cache:4.5.6')
    implementation(files(
        'libraries/handle-client-9.3.0/lib/handle-client-9.3.0.jar',
        'libraries/handle-client-9.3.0/lib/cnriutil-2.0.jar',
    ))
=======
    implementation('org.apache.httpcomponents:httpclient:4.5.13')
    implementation('org.apache.httpcomponents:httpclient-cache:4.5.13')
>>>>>>> ff7acd7b

    testImplementation("org.springframework:spring-test")
    testImplementation("org.springframework.boot:spring-boot-starter-test")
    testImplementation("org.springframework.restdocs:spring-restdocs-mockmvc")
    testImplementation("org.mockito:mockito-core:4.0.0")
    testImplementation("org.springframework.security:spring-security-test")
}

// Makes executable jar file.
// Available function available through Spring Boot Gradle Plugin.
bootJar {
    manifest {
        // "Looks in various places for a properties file to extract loader settings,
        // defaulting to loader.properties either on the current classpath or in the
        // current working directory."
        // Docs:
        // https://docs.spring.io/spring-boot/docs/current/gradle-plugin/reference/htmlsingle/#packaging-executable.configuring.main-class
        // https://docs.spring.io/spring-boot/docs/current/api/org/springframework/boot/loader/PropertiesLauncher.html
        attributes 'Main-Class': 'org.springframework.boot.loader.PropertiesLauncher'
    }

    // Include documentation to be available on runtime.
    dependsOn asciidoctor
    from ("${asciidoctor.outputDir}/html5") {
        into 'static/docs'
    }

    // Make pit executable without `java -jar`
    // by adding a launch script into the jar file.
    // Works only on unix platforms.
    // https://docs.spring.io/spring-boot/docs/current/gradle-plugin/reference/htmlsingle/#packaging-executable.configuring.launch-script
    launchScript()
}

compileJava {
    // specify java version for compiling
    // https://docs.gradle.org/current/userguide/building_java_projects.html#sec:compile
    options.release = 11
    // Display more warnings when compiling.
    options.compilerArgs << "-Xlint:unchecked" << "-Xlint:deprecation"
}

java {
    toolchain {
        // "By default, Gradle uses the same Java version for running
        // Gradle itself and building JVM projects." So let's make sure
        // we use the right thing here.
        // https://docs.gradle.org/current/userguide/toolchains.html#toolchains
        languageVersion = JavaLanguageVersion.of(11)
    }
}

test {
    finalizedBy jacocoTestReport
    environment "spring.config.location", "classpath:/test/"

    testLogging {
        // tests are never "up-to-date", always print everything
        outputs.upToDateWhen {false}
        // show stdio when tests are running
        showStandardStreams = true
    }
}

jacocoTestReport {
    reports {
        xml.required = true
        html.required = true
    }
    afterEvaluate {
        //exclude some classes/package from code coverage report
        classDirectories.setFrom(files(classDirectories.files.collect {
                    fileTree(dir: it, exclude: [\
            'edu/kit/datamanager/collection/configuration/**', \
            'edu/kit/datamanager/collection/filters/**', \
            'edu/kit/datamanager/collection/Application*'
                        ])
                }))
    }
}

<|MERGE_RESOLUTION|>--- conflicted
+++ resolved
@@ -1,161 +1,146 @@
-plugins {
-    // Spring boot & dependency management:
-    // https://docs.spring.io/spring-boot/docs/current/gradle-plugin/reference/htmlsingle/
-    id 'org.springframework.boot' version '2.2.2.RELEASE'
-    id "io.spring.dependency-management" version "1.0.11.RELEASE"
-    // Lombok generates getter and setter and more. https://projectlombok.org/
-    // check for new versions here: https://plugins.gradle.org/plugin/io.freefair.lombok
-    id "io.freefair.lombok" version "6.3.0"
-    id 'java'
-
-    // test and docs dependencies
-    id 'jacoco'
-    //id "com.github.kt3k.coveralls" version "2.12.0" 
-    id "org.owasp.dependencycheck" version "6.5.0.1"
-    id 'org.asciidoctor.jvm.convert' version '3.3.2'
-}
-
-lombok {
-    // check here for new versions: https://projectlombok.org/download
-    version = '1.18.22'
-}
-
-jacoco {
-    // check here for new versions: https://www.jacoco.org/jacoco/
-    toolVersion = "0.8.7"
-}
-
-archivesBaseName = 'pit-service'
-description = "A gateway to manage PIDs containing profiles and typed attributes."
-version = '0.3'
-group = 'edu.kit.datamanager'
-
-repositories {
-    mavenLocal()
-    mavenCentral()
-    maven { url 'https://jitpack.io' }
-}
-
- 
-configurations {
-    all*.exclude module : 'spring-boot-starter-logging'
-}
-
-if (System.getProperty("profile") == "release") {
-    // In some cases we might do some very extensive testing etc only when releasing.
-    println "Using release profile for building " + project.getName()
-    apply from: 'gradle/profile-release.gradle'
-} else {
-    // By default we only do stuff that does not take too long.
-    println "Using default profile for " + project.getName()
-}
-
-dependencies {
-    // Due to the spring boot gradle plugin, we can omit versions in spring
-    // dependencies. It will automatically choose the fitting ones.
-    implementation("edu.kit.datamanager:service-base:0.2.1")
-
-    // More flexibility when (de-)serializing json:
-    //implementation("com.monitorjbl:spring-json-view:1.1.0")
-	implementation("com.github.everit-org.json-schema:org.everit.json.schema:1.14.0")
-    
-<<<<<<< HEAD
-    //Java 11 Support 
-    implementation('javax.xml.bind:jaxb-api:2.3.0')
-    implementation('com.sun.xml.bind:jaxb-core:2.3.0')
-    implementation('com.sun.xml.bind:jaxb-impl:2.3.0')
-    implementation('javax.activation:activation:1.1.1')
-    implementation('org.javassist:javassist:3.23.1-GA')
-    
-    // Services communication
-    implementation('org.apache.httpcomponents:httpclient:4.5.6')
-    implementation('org.apache.httpcomponents:httpclient-cache:4.5.6')
-    implementation(files(
-        'libraries/handle-client-9.3.0/lib/handle-client-9.3.0.jar',
-        'libraries/handle-client-9.3.0/lib/cnriutil-2.0.jar',
-    ))
-=======
-    implementation('org.apache.httpcomponents:httpclient:4.5.13')
-    implementation('org.apache.httpcomponents:httpclient-cache:4.5.13')
->>>>>>> ff7acd7b
-
-    testImplementation("org.springframework:spring-test")
-    testImplementation("org.springframework.boot:spring-boot-starter-test")
-    testImplementation("org.springframework.restdocs:spring-restdocs-mockmvc")
-    testImplementation("org.mockito:mockito-core:4.0.0")
-    testImplementation("org.springframework.security:spring-security-test")
-}
-
-// Makes executable jar file.
-// Available function available through Spring Boot Gradle Plugin.
-bootJar {
-    manifest {
-        // "Looks in various places for a properties file to extract loader settings,
-        // defaulting to loader.properties either on the current classpath or in the
-        // current working directory."
-        // Docs:
-        // https://docs.spring.io/spring-boot/docs/current/gradle-plugin/reference/htmlsingle/#packaging-executable.configuring.main-class
-        // https://docs.spring.io/spring-boot/docs/current/api/org/springframework/boot/loader/PropertiesLauncher.html
-        attributes 'Main-Class': 'org.springframework.boot.loader.PropertiesLauncher'
-    }
-
-    // Include documentation to be available on runtime.
-    dependsOn asciidoctor
-    from ("${asciidoctor.outputDir}/html5") {
-        into 'static/docs'
-    }
-
-    // Make pit executable without `java -jar`
-    // by adding a launch script into the jar file.
-    // Works only on unix platforms.
-    // https://docs.spring.io/spring-boot/docs/current/gradle-plugin/reference/htmlsingle/#packaging-executable.configuring.launch-script
-    launchScript()
-}
-
-compileJava {
-    // specify java version for compiling
-    // https://docs.gradle.org/current/userguide/building_java_projects.html#sec:compile
-    options.release = 11
-    // Display more warnings when compiling.
-    options.compilerArgs << "-Xlint:unchecked" << "-Xlint:deprecation"
-}
-
-java {
-    toolchain {
-        // "By default, Gradle uses the same Java version for running
-        // Gradle itself and building JVM projects." So let's make sure
-        // we use the right thing here.
-        // https://docs.gradle.org/current/userguide/toolchains.html#toolchains
-        languageVersion = JavaLanguageVersion.of(11)
-    }
-}
-
-test {
-    finalizedBy jacocoTestReport
-    environment "spring.config.location", "classpath:/test/"
-
-    testLogging {
-        // tests are never "up-to-date", always print everything
-        outputs.upToDateWhen {false}
-        // show stdio when tests are running
-        showStandardStreams = true
-    }
-}
-
-jacocoTestReport {
-    reports {
-        xml.required = true
-        html.required = true
-    }
-    afterEvaluate {
-        //exclude some classes/package from code coverage report
-        classDirectories.setFrom(files(classDirectories.files.collect {
-                    fileTree(dir: it, exclude: [\
-            'edu/kit/datamanager/collection/configuration/**', \
-            'edu/kit/datamanager/collection/filters/**', \
-            'edu/kit/datamanager/collection/Application*'
-                        ])
-                }))
-    }
-}
-
+plugins {
+    // Spring boot & dependency management:
+    // https://docs.spring.io/spring-boot/docs/current/gradle-plugin/reference/htmlsingle/
+    id 'org.springframework.boot' version '2.2.2.RELEASE'
+    id "io.spring.dependency-management" version "1.0.11.RELEASE"
+    // Lombok generates getter and setter and more. https://projectlombok.org/
+    // check for new versions here: https://plugins.gradle.org/plugin/io.freefair.lombok
+    id "io.freefair.lombok" version "6.3.0"
+    id 'java'
+
+    // test and docs dependencies
+    id 'jacoco'
+    //id "com.github.kt3k.coveralls" version "2.12.0" 
+    id "org.owasp.dependencycheck" version "6.5.0.1"
+    id 'org.asciidoctor.jvm.convert' version '3.3.2'
+}
+
+lombok {
+    // check here for new versions: https://projectlombok.org/download
+    version = '1.18.22'
+}
+
+jacoco {
+    // check here for new versions: https://www.jacoco.org/jacoco/
+    toolVersion = "0.8.7"
+}
+
+archivesBaseName = 'pit-service'
+description = "A gateway to manage PIDs containing profiles and typed attributes."
+version = '0.3'
+group = 'edu.kit.datamanager'
+
+repositories {
+    mavenLocal()
+    mavenCentral()
+    maven { url 'https://jitpack.io' }
+}
+
+ 
+configurations {
+    all*.exclude module : 'spring-boot-starter-logging'
+}
+
+if (System.getProperty("profile") == "release") {
+    // In some cases we might do some very extensive testing etc only when releasing.
+    println "Using release profile for building " + project.getName()
+    apply from: 'gradle/profile-release.gradle'
+} else {
+    // By default we only do stuff that does not take too long.
+    println "Using default profile for " + project.getName()
+}
+
+dependencies {
+    // Due to the spring boot gradle plugin, we can omit versions in spring
+    // dependencies. It will automatically choose the fitting ones.
+    implementation("edu.kit.datamanager:service-base:0.2.1")
+
+    // More flexibility when (de-)serializing json:
+    //implementation("com.monitorjbl:spring-json-view:1.1.0")
+	implementation("com.github.everit-org.json-schema:org.everit.json.schema:1.14.0")
+    // Handle protocol implementation
+    implementation("net.handle:handle-client:9.3.0")
+
+    implementation('org.apache.httpcomponents:httpclient:4.5.13')
+    implementation('org.apache.httpcomponents:httpclient-cache:4.5.13')
+
+    testImplementation("org.springframework:spring-test")
+    testImplementation("org.springframework.boot:spring-boot-starter-test")
+    testImplementation("org.springframework.restdocs:spring-restdocs-mockmvc")
+    testImplementation("org.mockito:mockito-core:4.0.0")
+    testImplementation("org.springframework.security:spring-security-test")
+}
+
+// Makes executable jar file.
+// Available function available through Spring Boot Gradle Plugin.
+bootJar {
+    manifest {
+        // "Looks in various places for a properties file to extract loader settings,
+        // defaulting to loader.properties either on the current classpath or in the
+        // current working directory."
+        // Docs:
+        // https://docs.spring.io/spring-boot/docs/current/gradle-plugin/reference/htmlsingle/#packaging-executable.configuring.main-class
+        // https://docs.spring.io/spring-boot/docs/current/api/org/springframework/boot/loader/PropertiesLauncher.html
+        attributes 'Main-Class': 'org.springframework.boot.loader.PropertiesLauncher'
+    }
+
+    // Include documentation to be available on runtime.
+    dependsOn asciidoctor
+    from ("${asciidoctor.outputDir}/html5") {
+        into 'static/docs'
+    }
+
+    // Make pit executable without `java -jar`
+    // by adding a launch script into the jar file.
+    // Works only on unix platforms.
+    // https://docs.spring.io/spring-boot/docs/current/gradle-plugin/reference/htmlsingle/#packaging-executable.configuring.launch-script
+    launchScript()
+}
+
+compileJava {
+    // specify java version for compiling
+    // https://docs.gradle.org/current/userguide/building_java_projects.html#sec:compile
+    options.release = 11
+    // Display more warnings when compiling.
+    options.compilerArgs << "-Xlint:unchecked" << "-Xlint:deprecation"
+}
+
+java {
+    toolchain {
+        // "By default, Gradle uses the same Java version for running
+        // Gradle itself and building JVM projects." So let's make sure
+        // we use the right thing here.
+        // https://docs.gradle.org/current/userguide/toolchains.html#toolchains
+        languageVersion = JavaLanguageVersion.of(11)
+    }
+}
+
+test {
+    finalizedBy jacocoTestReport
+    environment "spring.config.location", "classpath:/test/"
+
+    testLogging {
+        // tests are never "up-to-date", always print everything
+        outputs.upToDateWhen {false}
+        // show stdio when tests are running
+        showStandardStreams = true
+    }
+}
+
+jacocoTestReport {
+    reports {
+        xml.required = true
+        html.required = true
+    }
+    afterEvaluate {
+        //exclude some classes/package from code coverage report
+        classDirectories.setFrom(files(classDirectories.files.collect {
+                    fileTree(dir: it, exclude: [\
+            'edu/kit/datamanager/collection/configuration/**', \
+            'edu/kit/datamanager/collection/filters/**', \
+            'edu/kit/datamanager/collection/Application*'
+                        ])
+                }))
+    }
+}
+