package edu.kit.datamanager.pit.web;

import java.io.UnsupportedEncodingException;
import java.time.Instant;
import java.util.Arrays;
import java.util.List;
import java.util.Optional;

import org.apache.http.HttpHeaders;
import org.springframework.data.domain.Pageable;
import org.springframework.http.MediaType;
<<<<<<< HEAD
import org.springframework.mock.web.MockHttpServletRequest;
=======
>>>>>>> 101bd45c
import org.springframework.mock.web.MockHttpServletResponse;
import org.springframework.test.web.servlet.MockMvc;
import org.springframework.test.web.servlet.MvcResult;
import org.springframework.test.web.servlet.ResultMatcher;
import org.springframework.test.web.servlet.request.MockHttpServletRequestBuilder;
import org.springframework.test.web.servlet.request.MockMvcRequestBuilders;
import org.springframework.test.web.servlet.result.MockMvcResultHandlers;
import org.springframework.test.web.servlet.result.MockMvcResultMatchers;

import com.fasterxml.jackson.core.JacksonException;
import com.fasterxml.jackson.core.JsonProcessingException;
import com.fasterxml.jackson.databind.JsonMappingException;
import com.fasterxml.jackson.databind.JsonNode;
import com.fasterxml.jackson.databind.ObjectMapper;

import static org.junit.jupiter.api.Assertions.assertEquals;
import static org.junit.jupiter.api.Assertions.assertFalse;
import static org.springframework.test.web.servlet.request.MockMvcRequestBuilders.get;
import static org.springframework.test.web.servlet.request.MockMvcRequestBuilders.post;
import static org.springframework.test.web.servlet.request.MockMvcRequestBuilders.put;

import edu.kit.datamanager.pit.pidlog.KnownPid;
import edu.kit.datamanager.pit.Application;
import edu.kit.datamanager.pit.domain.PIDRecord;
import edu.kit.datamanager.pit.domain.SimplePidRecord;

/**
 * A collection of reusable test components.
 * 
 * Usually methods wrapping often-used mockMvc calls.
 */
public class ApiMockUtils {

    static final String JSON_RECORD = "{\"entries\":{\"21.T11148/076759916209e5d62bd5\":[{\"key\":\"21.T11148/076759916209e5d62bd5\",\"name\":\"kernelInformationProfile\",\"value\":\"21.T11148/301c6f04763a16f0f72a\"}],\"21.T11148/397d831aa3a9d18eb52c\":[{\"key\":\"21.T11148/397d831aa3a9d18eb52c\",\"name\":\"dateModified\",\"value\":\"2021-12-21T17:36:09.541+00:00\"}],\"21.T11148/8074aed799118ac263ad\":[{\"key\":\"21.T11148/8074aed799118ac263ad\",\"name\":\"digitalObjectPolicy\",\"value\":\"21.T11148/37d0f4689c6ea3301787\"}],\"21.T11148/92e200311a56800b3e47\":[{\"key\":\"21.T11148/92e200311a56800b3e47\",\"name\":\"etag\",\"value\":\"{ \\\"sha256sum\\\": \\\"sha256 c50624fd5ddd2b9652b72e2d2eabcb31a54b777718ab6fb7e44b582c20239a7c\\\" }\"}],\"21.T11148/aafd5fb4c7222e2d950a\":[{\"key\":\"21.T11148/aafd5fb4c7222e2d950a\",\"name\":\"dateCreated\",\"value\":\"2021-12-21T17:36:09.541+00:00\"}],\"21.T11148/b8457812905b83046284\":[{\"key\":\"21.T11148/b8457812905b83046284\",\"name\":\"digitalObjectLocation\",\"value\":\"https://test.repo/file001\"}],\"21.T11148/c692273deb2772da307f\":[{\"key\":\"21.T11148/c692273deb2772da307f\",\"name\":\"version\",\"value\":\"1.0.0\"}],\"21.T11148/c83481d4bf467110e7c9\":[{\"key\":\"21.T11148/c83481d4bf467110e7c9\",\"name\":\"digitalObjectType\",\"value\":\"21.T11148/ManuscriptPage\"}]},\"pid\":\"unregistered-18622\"}";

    /**
     * Retrieves an object mapper which is the same as the bean in the
     * application context, from a functional point of view.
     */
    public static ObjectMapper getJsonMapper() {
        return Application.jsonObjectMapper();
    }

    /**
     * A fast way to get a valid PIDRecord instance.
     * 
     * @return a valid PIDRecord instance.
     * @throws JacksonException on error.
     */
    public static PIDRecord getSomePidRecordInstance() throws JacksonException {
        return getJsonMapper().readValue(JSON_RECORD, PIDRecord.class);
    }

    /**
     * Wrapper to query known PIDs via API given time intervals for the creation
     * timestamp and modification timestamp.
     * 
     * @param createdAfter   lower end for the creation timestamp interval
     * @param createdBefore  upper end for the creation timestamp interval
     * @param modifiedAfter  lower end for the modification timestamp interval
     * @param modifiedBefore upper end for the modification timestamp interval
     * @param pageable       an optional parameter to indicate the page which should
     *                       be returned
     * @return the result of the query
     * @throws Exception on failed assumptions
     */
    public static List<KnownPid> queryKnownPIDs(
        MockMvc mockMvc,
        Instant createdAfter,
        Instant createdBefore,
        Instant modifiedAfter,
        Instant modifiedBefore,
        Optional<Pageable> pageable
    ) throws Exception {
        MockHttpServletRequestBuilder request =  get("/api/v1/pit/known-pid/");
        if (pageable.isPresent()) {
            request.param("page", String.valueOf(pageable.get().getPageNumber()));
            request.param("size", String.valueOf(pageable.get().getPageSize()));
        }
        if (createdAfter != null) {
            request.param("created_after", String.valueOf(createdAfter));
        }
        if (createdBefore != null) {
            request.param("created_before", String.valueOf(createdBefore));
        }
        if (modifiedAfter != null) {
            request.param("modified_after", String.valueOf(modifiedAfter));
        }
        if (modifiedBefore != null) {
            request.param("modified_before", String.valueOf(modifiedBefore));
        }
        MvcResult result = mockMvc.perform(request)
            .andDo(MockMvcResultHandlers.print())
            .andExpect(MockMvcResultMatchers.status().isOk())
            .andReturn();

        String body = result.getResponse().getContentAsString();
        List<KnownPid> pidinfos = Arrays.asList(getJsonMapper().readerForArrayOf(KnownPid.class).readValue(body));
        return pidinfos;
    }

    public static JsonNode queryKnownPIDsInTabulatorFormat(
        MockMvc mockMvc,
        Instant createdAfter,
        Instant createdBefore,
        Instant modifiedAfter,
        Instant modifiedBefore,
        Optional<Pageable> pageable
    ) throws Exception {
        MockHttpServletRequestBuilder request =  get("/api/v1/pit/known-pid/");
        if (pageable.isPresent()) {
            request.param("page", String.valueOf(pageable.get().getPageNumber()));
            request.param("size", String.valueOf(pageable.get().getPageSize()));
        }
        if (createdAfter != null) {
            request.param("created_after", String.valueOf(createdAfter));
        }
        if (createdBefore != null) {
            request.param("created_before", String.valueOf(createdBefore));
        }
        if (modifiedAfter != null) {
            request.param("modified_after", String.valueOf(modifiedAfter));
        }
        if (modifiedBefore != null) {
            request.param("modified_before", String.valueOf(modifiedBefore));
        }
        request.accept("application/tabulator+json");

        MvcResult result = mockMvc.perform(request)
            .andDo(MockMvcResultHandlers.print())
            .andExpect(MockMvcResultMatchers.status().isOk())
            .andReturn();

        String body = result.getResponse().getContentAsString();
        return getJsonMapper().readTree(body);
    }

    /**
     * Updates a PID record.
     * 
     * @param newRecord the record, containing the information as it should be after
     *               the update.
     * @return the record as it is after the update.
     * @throws Exception if any assumption breaks.
     */
    public static PIDRecord updateRecord(MockMvc mockMvc, PIDRecord oldRecord, PIDRecord newRecord) throws Exception {
        String body = updateRecord(
            mockMvc,
            oldRecord,
            newRecord,
            MediaType.APPLICATION_JSON_VALUE,
            MediaType.ALL_VALUE
        );
        return deserializeRecord(body);
    }

    public static MvcResult updateRecordAndReturnMvcResult(
        MockMvc mockMvc,
        PIDRecord oldRecord,
        PIDRecord newRecord) throws Exception
    {
        String pid = oldRecord.getPid();
        String etag = oldRecord.getEtag();
        String body = serialize(newRecord);
        assertEquals(oldRecord.getPid(), newRecord.getPid());
        return updateRecordAndReturnMvcResult(mockMvc, pid, body, etag, MediaType.APPLICATION_JSON_VALUE, MediaType.ALL_VALUE);
    }

    /**
     * Updates a PID record. 
     *
     * @param mockMvc instance that mocks the REST API.
     * @param oldRecord
     * @param newRecord
     * @param bodyContentType type of the body.
     * @param acceptContentType type to expect.
     * @return the response body.
     * @throws Exception if response is not OK (HTTP 200).
     */
    public static String updateRecord(
            MockMvc mockMvc,
            PIDRecord oldRecord,
            PIDRecord newRecord,
            String bodyContentType,
            String acceptContentType) throws Exception
    {
        String pid = oldRecord.getPid();
        String etag = oldRecord.getEtag();
        String body = serialize(newRecord);
        assertEquals(oldRecord.getPid(), newRecord.getPid());
        return updateRecordAndReturnMvcResult(mockMvc, pid, body, etag, bodyContentType, acceptContentType)
            .getResponse().getContentAsString();
    }

    public static String updateRecord(
        MockMvc mockMvc,
        String pid,
        String body,
        String etag,
        String bodyContentType,
        String acceptContentType) throws Exception
    {
        return updateRecordAndReturnMvcResult(mockMvc, pid, body, etag, bodyContentType, acceptContentType)
            .getResponse().getContentAsString();
    }

    private static MvcResult updateRecordAndReturnMvcResult(
            MockMvc mockMvc,
            String pid,
            String body,
            String etag,
            String bodyContentType,
            String acceptContentType) throws Exception
    {
        assertFalse(pid.isEmpty());
        MockHttpServletRequestBuilder request = MockMvcRequestBuilders
            .put("/api/v1/pit/pid/".concat(pid))
            .characterEncoding("utf-8")
            .content(body)
            .header(HttpHeaders.IF_MATCH, quoted(etag));
        boolean hasAcceptContentType = acceptContentType != null && !acceptContentType.isEmpty();
        boolean hasBodyContentType = bodyContentType != null && !bodyContentType.isEmpty();
        if (hasAcceptContentType) {
            request = request.accept(acceptContentType);
        }
        if (hasBodyContentType) {
            request = request.contentType(bodyContentType);
        }
        return mockMvc
                .perform(request)
                .andDo(MockMvcResultHandlers.print())
                .andExpect(MockMvcResultMatchers.status().isOk())
                .andReturn();
    }

    /**
     * Resolves a record using the REST API and MockMvc.
     * 
     * @param mockMvc instance that mocks the REST API.
     * @param pid the PID to resolve
     * @return the resolved record of the given PID.
     * @throws Exception if any assumption breaks.
     */
    public static PIDRecord resolveRecord(MockMvc mockMvc, String pid) throws Exception {
        String resolvedBody = ApiMockUtils.resolveRecord(mockMvc, pid, null);
        PIDRecord resolvedRecord = getJsonMapper().readValue(resolvedBody, PIDRecord.class);
        return resolvedRecord;
    }

    /**
     * Resolves a record using the REST API and MockMvc.
     * 
     * @param mockMvc instance that mocks the REST API.
     * @param pid the PID to resolve
     * @return the resolved record of the given PID.
     * @throws Exception if any assumption breaks.
     */
    public static SimplePidRecord resolveSimpleRecord(MockMvc mockMvc, String pid) throws Exception {
        String resolvedBody = ApiMockUtils.resolveRecord(mockMvc, pid, SimplePidRecord.CONTENT_TYPE);
        SimplePidRecord resolvedRecord = getJsonMapper().readValue(resolvedBody, SimplePidRecord.class);
        return resolvedRecord;
    }

    /**
     * Resolves a record using the REST API and MockMvc.
     * 
     * @param mockMvc instance that mocks the REST API.
     * @param createdPid the PID to resolve.
     * @param contentType the content type for the request.
     * @return the resolved record of the given PID.
     * @throws Exception if any assumption breaks.
     */
    private static String resolveRecord(MockMvc mockMvc, String pid, String contentType) throws Exception {
        return resolveRecordAndReturnMvcResult(mockMvc, pid, contentType).getResponse().getContentAsString();
    }

    public static MvcResult resolveRecordAndReturnMvcResult(MockMvc mockMvc, String pid) throws Exception {
        return ApiMockUtils.resolveRecordAndReturnMvcResult(mockMvc, pid, null);
    }

    private static MvcResult resolveRecordAndReturnMvcResult(MockMvc mockMvc, String pid, String contentType) throws Exception {
        MockHttpServletRequestBuilder request = get("/api/v1/pit/pid/".concat(pid));
        if (contentType != null && !contentType.isEmpty()) {
            request = request.accept(contentType);
        }
        return mockMvc
            .perform(request)
            .andDo(MockMvcResultHandlers.print())
            .andExpect(MockMvcResultMatchers.status().isOk())
            .andReturn();
    }

    /**
     * Creates a record and does make some generic tests.
     * 
     * @param mockMvc instance that mocks the REST API.
     * @return The created PID record.
     * @throws Exception if any assumption breaks.
     */
    public static PIDRecord registerSomeRecord(MockMvc mockMvc) throws Exception {
        MvcResult result = ApiMockUtils.registerRecordAndGetMvcResult(mockMvc, ApiMockUtils.JSON_RECORD, MediaType.APPLICATION_JSON_VALUE, MediaType.ALL_VALUE);
        PIDRecord createdRecord = ApiMockUtils.deserializeRecord(result);
        String createdPid = createdRecord.getPid();
        assertFalse(createdPid.isEmpty());
        return createdRecord;
    }

    public static MvcResult registerSomeRecordAndReturnMvcResult(MockMvc mockMvc) throws Exception {
    return ApiMockUtils.registerRecordAndGetMvcResult(
        mockMvc,
        ApiMockUtils.JSON_RECORD, // some default record
        MediaType.APPLICATION_JSON_VALUE,
        MediaType.ALL_VALUE);
    }

    /**
     * Generic method to do a "create" request. Expects HTTP 201.
     * 
     * @param mockMvc instance that mocks the REST API
     * @param body the PID record to create
     * @param bodyContentType type of the body
     * @param acceptContentType type to expect
     * @return the body of the response as string.
     * @throws Exception on any error.
     */
    public static String registerRecord(MockMvc mockMvc, String body, String bodyContentType, String acceptContentType) throws Exception {
        return ApiMockUtils.registerRecordAndGetMvcResult(mockMvc, body, bodyContentType, acceptContentType)
            .getResponse()
            .getContentAsString();
    }

    /**
     * Generic method to do a "create" request.
     * 
     * @param mockMvc instance that mocks the REST API
     * @param body the PID record to create
     * @param bodyContentType type of the body
     * @param acceptContentType type to expect
     * @param expectHttpCode custom result matcher for expecting other HTTP response codes.
     * @return the body of the response as string.
     * @throws Exception on any error.
     */
    public static String registerRecord(
        MockMvc mockMvc,
        String body,
        String bodyContentType,
        String acceptContentType,
        ResultMatcher expectHttpCode) throws Exception
    {
        MvcResult created = registerRecordAndGetMvcResult(mockMvc, body, bodyContentType, acceptContentType, expectHttpCode);
        return created.getResponse().getContentAsString();
    }

    public static MvcResult registerRecordAndGetMvcResult(
        MockMvc mockMvc,
        String body,
        String bodyContentType,
        String acceptContentType) throws Exception
    {
        return registerRecordAndGetMvcResult(mockMvc, body, bodyContentType, acceptContentType, MockMvcResultMatchers.status().isCreated());
    }

    public static MvcResult registerRecordAndGetMvcResult(
        MockMvc mockMvc,
        String body,
        String bodyContentType,
        String acceptContentType,
        ResultMatcher expectHttpCode) throws Exception
    {
        MockHttpServletRequestBuilder request = post("/api/v1/pit/pid/")
            .contentType(MediaType.APPLICATION_JSON)
            .characterEncoding("utf-8")
            .content(body);
        boolean hasAcceptContentType = acceptContentType != null && !acceptContentType.isEmpty();
        boolean hasBodyContentType = bodyContentType != null && !bodyContentType.isEmpty();
        if (hasAcceptContentType) {
            request = request.accept(acceptContentType);
        } else {
            request = request.accept(MediaType.ALL);
        }
        if (hasBodyContentType) {
            request = request.contentType(bodyContentType);
        } else {
            request = request.contentType(MediaType.APPLICATION_JSON);
        }
        MvcResult created = mockMvc
            .perform(request)
            .andDo(MockMvcResultHandlers.print())
            .andExpect(expectHttpCode)
            .andReturn();
        return created;
    }

    public static PIDRecord clone(PIDRecord original) throws JsonMappingException, JsonProcessingException {
        String body = serialize(original);
        return deserializeRecord(body);
    }

    public static String serialize(PIDRecord pidRecord) throws JsonProcessingException {
        return getJsonMapper().writeValueAsString(pidRecord);
    }

    public static PIDRecord deserializeRecord(MvcResult result) throws Exception {
        return deserializeRecord(result.getResponse());
    }

    public static PIDRecord deserializeRecord(MockHttpServletResponse response) throws Exception {
        String body = response.getContentAsString();
        return deserializeRecord(body);
    }

    public static PIDRecord deserializeRecord(String body) throws JsonMappingException, JsonProcessingException {
        return getJsonMapper().readValue(body, PIDRecord.class);
    }

    public static String quoted(String etag) {
        return String.format("\"%s\"", etag);
    }

    /**
     * Creates a record and does make some generic tests.
     * 
     * @param mockMvc instance that mocks the REST API.
     * @return The created PID record.
     * @throws Exception if any assumption breaks.
     */
    public static PIDRecord registerSomeRecord(MockMvc mockMvc) throws Exception {
        MvcResult result = ApiMockUtils.registerRecordAndGetMvcResult(mockMvc, ApiMockUtils.JSON_RECORD, MediaType.APPLICATION_JSON_VALUE, MediaType.ALL_VALUE);
        PIDRecord createdRecord = ApiMockUtils.deserializeRecord(result);
        String createdPid = createdRecord.getPid();
        assertFalse(createdPid.isEmpty());
        return createdRecord;
    }

        /**
     * Generic method to do a "create" request. Expects HTTP 201.
     * 
     * @param mockMvc instance that mocks the REST API
     * @param body the PID record to create
     * @param bodyContentType type of the body
     * @param acceptContentType type to expect
     * @return the body of the response as string.
     * @throws Exception on any error.
     */
    public static String registerRecord(MockMvc mockMvc, String body, String bodyContentType, String acceptContentType) throws Exception {
        return ApiMockUtils.registerRecordAndGetMvcResult(mockMvc, body, bodyContentType, acceptContentType)
            .getResponse()
            .getContentAsString();
    }

    /**
     * Generic method to do a "create" request.
     * 
     * @param mockMvc instance that mocks the REST API
     * @param body the PID record to create
     * @param bodyContentType type of the body
     * @param acceptContentType type to expect
     * @param expectHttpCode custom result matcher for expecting other HTTP response codes.
     * @return the body of the response as string.
     * @throws Exception on any error.
     */
    public static String registerRecord(
        MockMvc mockMvc,
        String body,
        String bodyContentType,
        String acceptContentType,
        ResultMatcher expectHttpCode) throws Exception
    {
        MvcResult created = registerRecordAndGetMvcResult(mockMvc, body, bodyContentType, acceptContentType, expectHttpCode);
        return created.getResponse().getContentAsString();
    }

    public static MvcResult registerRecordAndGetMvcResult(
        MockMvc mockMvc,
        String body,
        String bodyContentType,
        String acceptContentType) throws Exception
    {
        return registerRecordAndGetMvcResult(mockMvc, body, bodyContentType, acceptContentType, MockMvcResultMatchers.status().isCreated());
    }

    public static MvcResult registerRecordAndGetMvcResult(
        MockMvc mockMvc,
        String body,
        String bodyContentType,
        String acceptContentType,
        ResultMatcher expectHttpCode) throws Exception
    {
        MockHttpServletRequestBuilder request = post("/api/v1/pit/pid/")
            .contentType(MediaType.APPLICATION_JSON)
            .characterEncoding("utf-8")
            .content(body);
        boolean hasAcceptContentType = acceptContentType != null && !acceptContentType.isEmpty();
        boolean hasBodyContentType = bodyContentType != null && !bodyContentType.isEmpty();
        if (hasAcceptContentType) {
            request = request.accept(acceptContentType);
        } else {
            request = request.accept(MediaType.ALL);
        }
        if (hasBodyContentType) {
            request = request.contentType(bodyContentType);
        } else {
            request = request.contentType(MediaType.APPLICATION_JSON);
        }
        MvcResult created = mockMvc
            .perform(request)
            .andDo(MockMvcResultHandlers.print())
            .andExpect(expectHttpCode)
            .andReturn();
        return created;
    }

    public static PIDRecord clone(PIDRecord original) throws JsonMappingException, JsonProcessingException {
        String body = serialize(original);
        return deserializeRecord(body);
    }

    public static String serialize(PIDRecord pidRecord) throws JsonProcessingException {
        return getJsonMapper().writeValueAsString(pidRecord);
    }

    public static PIDRecord deserializeRecord(MvcResult result) throws Exception {
        return deserializeRecord(result.getResponse());
    }

    public static PIDRecord deserializeRecord(MockHttpServletResponse response) throws Exception {
        String body = response.getContentAsString();
        return deserializeRecord(body);
    }

    public static PIDRecord deserializeRecord(String body) throws JsonMappingException, JsonProcessingException {
        return getJsonMapper().readValue(body, PIDRecord.class);
    }

    public static String quoted(String etag) {
        return String.format("\"%s\"", etag);
    }
}<|MERGE_RESOLUTION|>--- conflicted
+++ resolved
@@ -1,6 +1,5 @@
 package edu.kit.datamanager.pit.web;
 
-import java.io.UnsupportedEncodingException;
 import java.time.Instant;
 import java.util.Arrays;
 import java.util.List;
@@ -9,10 +8,6 @@
 import org.apache.http.HttpHeaders;
 import org.springframework.data.domain.Pageable;
 import org.springframework.http.MediaType;
-<<<<<<< HEAD
-import org.springframework.mock.web.MockHttpServletRequest;
-=======
->>>>>>> 101bd45c
 import org.springframework.mock.web.MockHttpServletResponse;
 import org.springframework.test.web.servlet.MockMvc;
 import org.springframework.test.web.servlet.MvcResult;
@@ -431,123 +426,4 @@
     public static String quoted(String etag) {
         return String.format("\"%s\"", etag);
     }
-
-    /**
-     * Creates a record and does make some generic tests.
-     * 
-     * @param mockMvc instance that mocks the REST API.
-     * @return The created PID record.
-     * @throws Exception if any assumption breaks.
-     */
-    public static PIDRecord registerSomeRecord(MockMvc mockMvc) throws Exception {
-        MvcResult result = ApiMockUtils.registerRecordAndGetMvcResult(mockMvc, ApiMockUtils.JSON_RECORD, MediaType.APPLICATION_JSON_VALUE, MediaType.ALL_VALUE);
-        PIDRecord createdRecord = ApiMockUtils.deserializeRecord(result);
-        String createdPid = createdRecord.getPid();
-        assertFalse(createdPid.isEmpty());
-        return createdRecord;
-    }
-
-        /**
-     * Generic method to do a "create" request. Expects HTTP 201.
-     * 
-     * @param mockMvc instance that mocks the REST API
-     * @param body the PID record to create
-     * @param bodyContentType type of the body
-     * @param acceptContentType type to expect
-     * @return the body of the response as string.
-     * @throws Exception on any error.
-     */
-    public static String registerRecord(MockMvc mockMvc, String body, String bodyContentType, String acceptContentType) throws Exception {
-        return ApiMockUtils.registerRecordAndGetMvcResult(mockMvc, body, bodyContentType, acceptContentType)
-            .getResponse()
-            .getContentAsString();
-    }
-
-    /**
-     * Generic method to do a "create" request.
-     * 
-     * @param mockMvc instance that mocks the REST API
-     * @param body the PID record to create
-     * @param bodyContentType type of the body
-     * @param acceptContentType type to expect
-     * @param expectHttpCode custom result matcher for expecting other HTTP response codes.
-     * @return the body of the response as string.
-     * @throws Exception on any error.
-     */
-    public static String registerRecord(
-        MockMvc mockMvc,
-        String body,
-        String bodyContentType,
-        String acceptContentType,
-        ResultMatcher expectHttpCode) throws Exception
-    {
-        MvcResult created = registerRecordAndGetMvcResult(mockMvc, body, bodyContentType, acceptContentType, expectHttpCode);
-        return created.getResponse().getContentAsString();
-    }
-
-    public static MvcResult registerRecordAndGetMvcResult(
-        MockMvc mockMvc,
-        String body,
-        String bodyContentType,
-        String acceptContentType) throws Exception
-    {
-        return registerRecordAndGetMvcResult(mockMvc, body, bodyContentType, acceptContentType, MockMvcResultMatchers.status().isCreated());
-    }
-
-    public static MvcResult registerRecordAndGetMvcResult(
-        MockMvc mockMvc,
-        String body,
-        String bodyContentType,
-        String acceptContentType,
-        ResultMatcher expectHttpCode) throws Exception
-    {
-        MockHttpServletRequestBuilder request = post("/api/v1/pit/pid/")
-            .contentType(MediaType.APPLICATION_JSON)
-            .characterEncoding("utf-8")
-            .content(body);
-        boolean hasAcceptContentType = acceptContentType != null && !acceptContentType.isEmpty();
-        boolean hasBodyContentType = bodyContentType != null && !bodyContentType.isEmpty();
-        if (hasAcceptContentType) {
-            request = request.accept(acceptContentType);
-        } else {
-            request = request.accept(MediaType.ALL);
-        }
-        if (hasBodyContentType) {
-            request = request.contentType(bodyContentType);
-        } else {
-            request = request.contentType(MediaType.APPLICATION_JSON);
-        }
-        MvcResult created = mockMvc
-            .perform(request)
-            .andDo(MockMvcResultHandlers.print())
-            .andExpect(expectHttpCode)
-            .andReturn();
-        return created;
-    }
-
-    public static PIDRecord clone(PIDRecord original) throws JsonMappingException, JsonProcessingException {
-        String body = serialize(original);
-        return deserializeRecord(body);
-    }
-
-    public static String serialize(PIDRecord pidRecord) throws JsonProcessingException {
-        return getJsonMapper().writeValueAsString(pidRecord);
-    }
-
-    public static PIDRecord deserializeRecord(MvcResult result) throws Exception {
-        return deserializeRecord(result.getResponse());
-    }
-
-    public static PIDRecord deserializeRecord(MockHttpServletResponse response) throws Exception {
-        String body = response.getContentAsString();
-        return deserializeRecord(body);
-    }
-
-    public static PIDRecord deserializeRecord(String body) throws JsonMappingException, JsonProcessingException {
-        return getJsonMapper().readValue(body, PIDRecord.class);
-    }
-
-    public static String quoted(String etag) {
-        return String.format("\"%s\"", etag);
-    }
 }