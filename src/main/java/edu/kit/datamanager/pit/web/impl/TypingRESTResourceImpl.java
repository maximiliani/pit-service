--- conflicted
+++ resolved
@@ -1,4 +1,3 @@
-<<<<<<< HEAD
 package edu.kit.datamanager.pit.web.impl;
 
 import edu.kit.datamanager.exceptions.CustomInternalServerError;
@@ -162,28 +161,37 @@
     @Override
     public ResponseEntity<PIDRecord> updatePID(
             PIDRecord pidRecord,
+            boolean dryrun,
+
             final WebRequest request,
             final HttpServletResponse response,
-            final UriComponentsBuilder uriBuilder) throws IOException {
+            final UriComponentsBuilder uriBuilder
+    ) throws IOException {
         // PID validation
         String pid = getContentPathFromRequest("pid", request);
         String pidInternal = pidRecord.getPid();
         if (hasPid(pidRecord) && !pid.equals(pidInternal)) {
             throw new RecordValidationException(
                 pidRecord,
-                "PID in record was given, but it was not the same as the PID in the URL. Ignore request, assuming this was not intended.");
+                "Optional PID in record is given (%s), but it was not the same as the PID in the URL (%s). Ignore request, assuming this was not intended.".formatted(pidInternal, pid));
         }
         
         PIDRecord existingRecord = this.typingService.queryPid(pid);
         if (existingRecord == null) {
             throw new PidNotFoundException(pid);
         }
-        // throws exception (HTTP 412) if check fails.
-        ControllerUtils.checkEtag(request, existingRecord);
 
         // record validation
         pidRecord.setPid(pid);
         this.typingService.validate(pidRecord);
+
+        // throws exception (HTTP 412) if check fails.
+        ControllerUtils.checkEtag(request, existingRecord);
+
+        if (dryrun) {
+            // dryrun only does validation. Stop now and return as we would later on.
+            return ResponseEntity.ok().eTag(quotedEtag(pidRecord)).body(pidRecord);
+        }
 
         // update and send message
         if (this.typingService.updatePid(pidRecord)) {
@@ -367,384 +375,4 @@
         return String.format("\"%s\"", pidRecord.getEtag());
     }
 
-}
-=======
-package edu.kit.datamanager.pit.web.impl;
-
-import edu.kit.datamanager.exceptions.CustomInternalServerError;
-import java.io.IOException;
-import java.time.Instant;
-import java.time.temporal.ChronoUnit;
-import java.util.List;
-import java.util.Optional;
-import java.util.stream.Stream;
-
-import edu.kit.datamanager.pit.common.PidAlreadyExistsException;
-import edu.kit.datamanager.pit.common.PidNotFoundException;
-import edu.kit.datamanager.pit.configuration.ApplicationProperties;
-import edu.kit.datamanager.pit.configuration.PidGenerationProperties;
-import edu.kit.datamanager.pit.common.RecordValidationException;
-import edu.kit.datamanager.pit.domain.PIDRecord;
-import edu.kit.datamanager.pit.elasticsearch.PidRecordElasticRepository;
-import edu.kit.datamanager.pit.elasticsearch.PidRecordElasticWrapper;
-import edu.kit.datamanager.pit.pidgeneration.PidSuffix;
-import edu.kit.datamanager.pit.pidgeneration.PidSuffixGenerator;
-import edu.kit.datamanager.pit.pidlog.KnownPid;
-import edu.kit.datamanager.pit.pidlog.KnownPidsDao;
-import edu.kit.datamanager.pit.pitservice.ITypingService;
-import edu.kit.datamanager.pit.web.ITypingRestResource;
-import edu.kit.datamanager.pit.web.TabulatorPaginationFormat;
-import edu.kit.datamanager.service.IMessagingService;
-import edu.kit.datamanager.entities.messaging.PidRecordMessage;
-import edu.kit.datamanager.util.AuthenticationHelper;
-import edu.kit.datamanager.util.ControllerUtils;
-import io.swagger.v3.oas.annotations.media.Schema;
-
-import jakarta.servlet.http.HttpServletResponse;
-
-import org.apache.commons.lang3.stream.Streams;
-import org.apache.http.client.cache.HeaderConstants;
-import org.slf4j.Logger;
-import org.slf4j.LoggerFactory;
-import org.springframework.beans.factory.annotation.Autowired;
-import org.springframework.data.domain.Page;
-import org.springframework.data.domain.PageImpl;
-import org.springframework.data.domain.Pageable;
-import org.springframework.http.HttpStatus;
-import org.springframework.http.ResponseEntity;
-import org.springframework.web.bind.annotation.RequestMapping;
-import org.springframework.web.bind.annotation.RestController;
-import org.springframework.web.context.request.RequestAttributes;
-import org.springframework.web.context.request.WebRequest;
-import org.springframework.web.servlet.HandlerMapping;
-import org.springframework.web.util.UriComponentsBuilder;
-
-@RestController
-@RequestMapping(value = "/api/v1/pit")
-@Schema(description = "PID Information Types API")
-public class TypingRESTResourceImpl implements ITypingRestResource {
-
-    private static final Logger LOG = LoggerFactory.getLogger(TypingRESTResourceImpl.class);
-
-    @Autowired
-    private ApplicationProperties applicationProps;
-
-    @Autowired
-    protected ITypingService typingService;
-
-    @Autowired
-    private IMessagingService messagingService;
-
-    @Autowired
-    private KnownPidsDao localPidStorage;
-
-    @Autowired
-    private Optional<PidRecordElasticRepository> elastic;
-
-    @Autowired
-    private PidSuffixGenerator suffixGenerator;
-
-    @Autowired
-    private PidGenerationProperties pidGenerationProperties;
-
-    public TypingRESTResourceImpl() {
-        super();
-    }
-
-    @Override
-    public ResponseEntity<PIDRecord> createPID(
-            PIDRecord pidRecord,
-            boolean dryrun,
-
-            final WebRequest request,
-            final HttpServletResponse response,
-            final UriComponentsBuilder uriBuilder
-    ) throws IOException {
-        LOG.info("Creating PID");
-
-        if (dryrun) {
-            pidRecord.setPid("dryrun");
-        } else {
-            setPid(pidRecord);
-        }
-
-        this.typingService.validate(pidRecord);
-
-        if (dryrun) {
-            // dryrun only does validation. Stop now and return as we would later on.
-            return ResponseEntity.status(HttpStatus.OK).eTag(quotedEtag(pidRecord)).body(pidRecord);
-        }
-
-        String pid = this.typingService.registerPID(pidRecord);
-        pidRecord.setPid(pid);
-
-        if (applicationProps.getStorageStrategy().storesModified()) {
-            storeLocally(pid, true);
-        }
-        PidRecordMessage message = PidRecordMessage.creation(
-                pid,
-                "", // TODO parameter is depricated and will be removed soon.
-                AuthenticationHelper.getPrincipal(),
-                ControllerUtils.getLocalHostname());
-        try {
-            this.messagingService.send(message);
-        } catch (Exception e) {
-            LOG.error("Could not notify messaging service about the following message: {}", message);
-        }
-        this.saveToElastic(pidRecord);
-        return ResponseEntity.status(HttpStatus.CREATED).eTag(quotedEtag(pidRecord)).body(pidRecord);
-    }
-
-    private boolean hasPid(PIDRecord pidRecord) {
-        return pidRecord.getPid() != null && !pidRecord.getPid().isBlank();
-    }
-
-    private void setPid(PIDRecord pidRecord) throws IOException {
-        boolean hasCustomPid = hasPid(pidRecord);
-        boolean allowsCustomPids = pidGenerationProperties.isCustomClientPidsEnabled();
-
-        if (allowsCustomPids && hasCustomPid) {
-            // in this only case, we do not have to generate a PID
-            // but we have to check if the PID is already registered and return an error if so
-            String prefix = this.typingService.getPrefix().orElseThrow(() -> new IOException("No prefix configured."));
-            String maybeSuffix = pidRecord.getPid();
-            String pid = PidSuffix.asPrefixedChecked(maybeSuffix, prefix);
-            boolean isRegisteredPid = this.typingService.isIdentifierRegistered(pid);
-            if (isRegisteredPid) {
-                throw new PidAlreadyExistsException(pidRecord.getPid());
-            }
-        } else {
-            // In all other (usual) cases, we have to generate a PID.
-            // We store only the suffix in the pid field.
-            // The registration at the PID service will preprend the prefix.
-
-            Stream<PidSuffix> suffixStream = suffixGenerator.infiniteStream();
-            Optional<PidSuffix> maybeSuffix = Streams.failableStream(suffixStream)
-                    // With failible streams, we can throw exceptions.
-                    .filter(suffix -> !this.typingService.isIdentifierRegistered(suffix))
-                    .stream()  // back to normal java streams
-                    .findFirst();  // as the stream is infinite, we should always find a prefix.
-            PidSuffix suffix = maybeSuffix.orElseThrow(() -> new IOException("Could not generate PID suffix."));
-            pidRecord.setPid(suffix.get());
-        }
-    }
-
-    @Override
-    public ResponseEntity<PIDRecord> updatePID(
-            PIDRecord pidRecord,
-            boolean dryrun,
-
-            final WebRequest request,
-            final HttpServletResponse response,
-            final UriComponentsBuilder uriBuilder
-    ) throws IOException {
-        // PID validation
-        String pid = getContentPathFromRequest("pid", request);
-        String pidInternal = pidRecord.getPid();
-        if (hasPid(pidRecord) && !pid.equals(pidInternal)) {
-            throw new RecordValidationException(
-                pidRecord,
-                "Optional PID in record is given (%s), but it was not the same as the PID in the URL (%s). Ignore request, assuming this was not intended.".formatted(pidInternal, pid));
-        }
-        
-        PIDRecord existingRecord = this.typingService.queryAllProperties(pid);
-        if (existingRecord == null) {
-            throw new PidNotFoundException(pid);
-        }
-
-        // record validation
-        pidRecord.setPid(pid);
-        this.typingService.validate(pidRecord);
-
-        // throws exception (HTTP 412) if check fails.
-        ControllerUtils.checkEtag(request, existingRecord);
-
-        if (dryrun) {
-            // dryrun only does validation. Stop now and return as we would later on.
-            return ResponseEntity.ok().eTag(quotedEtag(pidRecord)).body(pidRecord);
-        }
-
-        // update and send message
-        if (this.typingService.updatePID(pidRecord)) {
-            // store pid locally
-            if (applicationProps.getStorageStrategy().storesModified()) {
-                storeLocally(pidRecord.getPid(), true);
-            }
-            // distribute pid to other services
-            PidRecordMessage message = PidRecordMessage.update(
-                    pid,
-                    "", // TODO parameter is depricated and will be removed soon.
-                    AuthenticationHelper.getPrincipal(),
-                    ControllerUtils.getLocalHostname());
-            this.messagingService.send(message);
-            this.saveToElastic(pidRecord);
-            return ResponseEntity.ok().eTag(quotedEtag(pidRecord)).body(pidRecord);
-        } else {
-            throw new PidNotFoundException(pid);
-        }
-    }
-
-    /**
-     * Stores the PID in a local database.
-     * 
-     * @param pid    the PID
-     * @param update if true, updates the modified timestamp if it already exists.
-     *               If it does not exist, it will be created with both timestamps
-     *               (created and modified) being the same.
-     */
-    private void storeLocally(String pid, boolean update) {
-        Instant now = Instant.now();
-        Optional<KnownPid> oldPid = localPidStorage.findByPid(pid);
-        if (oldPid.isEmpty()) {
-            localPidStorage.saveAndFlush(new KnownPid(pid, now, now));
-        } else if (update) {
-            KnownPid newPid = oldPid.get();
-            newPid.setModified(now);
-            localPidStorage.saveAndFlush(newPid);
-        }
-    }
-
-    private String getContentPathFromRequest(String lastPathElement, WebRequest request) {
-        String requestedUri = (String) request.getAttribute(HandlerMapping.PATH_WITHIN_HANDLER_MAPPING_ATTRIBUTE,
-                RequestAttributes.SCOPE_REQUEST);
-        if (requestedUri == null) {
-            throw new CustomInternalServerError("Unable to obtain request URI.");
-        }
-        return requestedUri.substring(requestedUri.indexOf(lastPathElement + "/") + (lastPathElement + "/").length());
-    }
-
-    @Override
-    public ResponseEntity<PIDRecord> getRecord(
-            boolean validation,
-
-            final WebRequest request,
-            final HttpServletResponse response,
-            final UriComponentsBuilder uriBuilder
-    ) throws IOException {
-        String pid = getContentPathFromRequest("pid", request);
-        PIDRecord pidRecord = this.typingService.queryAllProperties(pid);
-        if (applicationProps.getStorageStrategy().storesResolved()) {
-            storeLocally(pid, false);
-        }
-        this.saveToElastic(pidRecord);
-        if (validation) {
-            typingService.validate(pidRecord);
-        }
-        return ResponseEntity.ok().eTag(quotedEtag(pidRecord)).body(pidRecord);
-    }
-
-    private void saveToElastic(PIDRecord rec) {
-        this.elastic.ifPresent(
-            database -> database.save(
-                new PidRecordElasticWrapper(rec, typingService.getOperations())
-            )
-        );
-    }
-
-    @Override
-    public ResponseEntity<KnownPid> findByPid(
-            WebRequest request,
-            HttpServletResponse response,
-            UriComponentsBuilder uriBuilder
-    ) throws IOException {
-        String pid = getContentPathFromRequest("known-pid", request);
-        Optional<KnownPid> known = this.localPidStorage.findByPid(pid);
-        if (known.isPresent()) {
-            return ResponseEntity.ok().body(known.get());
-        }
-        return ResponseEntity.notFound().build();
-    }
-
-    public Page<KnownPid> findAllPage(
-        Instant createdAfter,
-        Instant createdBefore,
-        Instant modifiedAfter,
-        Instant modifiedBefore,
-        Pageable pageable
-    ) {
-        final boolean queriesCreated = createdAfter != null || createdBefore != null;
-        final boolean queriesModified = modifiedAfter != null || modifiedBefore != null;
-        if (queriesCreated && createdAfter == null) {
-            createdAfter = Instant.EPOCH;
-        }
-        if (queriesCreated && createdBefore == null) {
-            createdBefore = Instant.now().plus(1, ChronoUnit.DAYS);
-        }
-        if (queriesModified && modifiedAfter == null) {
-            modifiedAfter = Instant.EPOCH;
-        }
-        if (queriesModified && modifiedBefore == null) {
-            modifiedBefore = Instant.now().plus(1, ChronoUnit.DAYS);
-        }
-
-        Page<KnownPid> resultCreatedTimestamp = Page.empty();
-        Page<KnownPid> resultModifiedTimestamp = Page.empty();
-        if (queriesCreated) {
-            resultCreatedTimestamp = this.localPidStorage
-                .findDistinctPidsByCreatedBetween(createdAfter, createdBefore, pageable);
-        }
-        if (queriesModified) {
-            resultModifiedTimestamp = this.localPidStorage
-                .findDistinctPidsByModifiedBetween(modifiedAfter, modifiedBefore, pageable);
-        }
-        if (queriesCreated && queriesModified) {
-            final Page<KnownPid> tmp = resultModifiedTimestamp;
-            final List<KnownPid> intersection = resultCreatedTimestamp.filter((x) -> tmp.getContent().contains(x)).toList();
-            return new PageImpl<>(intersection);
-        } else if (queriesCreated) {
-            return resultCreatedTimestamp;
-        } else if (queriesModified) {
-            return resultModifiedTimestamp;
-        }
-        return new PageImpl<>(this.localPidStorage.findAll());
-    }
-
-    @Override
-    public ResponseEntity<List<KnownPid>> findAll(
-            Instant createdAfter,
-            Instant createdBefore,
-            Instant modifiedAfter,
-            Instant modifiedBefore,
-            Pageable pageable,
-            WebRequest request,
-            HttpServletResponse response,
-            UriComponentsBuilder uriBuilder) throws IOException
-    {
-        Page<KnownPid> page = this.findAllPage(createdAfter, createdBefore, modifiedAfter, modifiedBefore, pageable);
-        response.addHeader(
-            HeaderConstants.CONTENT_RANGE,
-            ControllerUtils.getContentRangeHeader(
-                page.getNumber(),
-                page.getSize(),
-                page.getTotalElements()));
-        return ResponseEntity.ok().body(page.getContent());
-    }
-
-    @Override
-    public ResponseEntity<TabulatorPaginationFormat<KnownPid>> findAllForTabular(
-            Instant createdAfter,
-            Instant createdBefore,
-            Instant modifiedAfter,
-            Instant modifiedBefore,
-            Pageable pageable,
-            WebRequest request,
-            HttpServletResponse response,
-            UriComponentsBuilder uriBuilder) throws IOException
-    {
-        Page<KnownPid> page = this.findAllPage(createdAfter, createdBefore, modifiedAfter, modifiedBefore, pageable);
-        response.addHeader(
-            HeaderConstants.CONTENT_RANGE,
-            ControllerUtils.getContentRangeHeader(
-                page.getNumber(),
-                page.getSize(),
-                page.getTotalElements()));
-        TabulatorPaginationFormat<KnownPid> tabPage = new TabulatorPaginationFormat<>(page);
-        return ResponseEntity.ok().body(tabPage);
-    }
-
-    private String quotedEtag(PIDRecord pidRecord) {
-        return String.format("\"%s\"", pidRecord.getEtag());
-    }
-
-}
->>>>>>> 4297a4db
+}