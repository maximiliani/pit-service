<<<<<<< HEAD
/*
 * Copyright (c) 2024-2025 Karlsruhe Institute of Technology.
 *
 * Licensed under the Apache License, Version 2.0 (the "License");
 * you may not use this file except in compliance with the License.
 * You may obtain a copy of the License at
 *
 *      http://www.apache.org/licenses/LICENSE-2.0
 *
 * Unless required by applicable law or agreed to in writing, software
 * distributed under the License is distributed on an "AS IS" BASIS,
 * WITHOUT WARRANTIES OR CONDITIONS OF ANY KIND, either express or implied.
 * See the License for the specific language governing permissions and
 * limitations under the License.
 */

package edu.kit.datamanager.pit.web.impl;

import edu.kit.datamanager.entities.messaging.PidRecordMessage;
import edu.kit.datamanager.exceptions.CustomInternalServerError;
import edu.kit.datamanager.pit.common.ExternalServiceException;
import edu.kit.datamanager.pit.common.PidAlreadyExistsException;
import edu.kit.datamanager.pit.common.PidNotFoundException;
import edu.kit.datamanager.pit.common.RecordValidationException;
import edu.kit.datamanager.pit.configuration.ApplicationProperties;
import edu.kit.datamanager.pit.configuration.PidGenerationProperties;
import edu.kit.datamanager.pit.domain.PIDRecord;
import edu.kit.datamanager.pit.elasticsearch.PidRecordElasticRepository;
import edu.kit.datamanager.pit.elasticsearch.PidRecordElasticWrapper;
import edu.kit.datamanager.pit.pidgeneration.PidSuffix;
import edu.kit.datamanager.pit.pidgeneration.PidSuffixGenerator;
import edu.kit.datamanager.pit.pidlog.KnownPid;
import edu.kit.datamanager.pit.pidlog.KnownPidsDao;
import edu.kit.datamanager.pit.pitservice.ITypingService;
import edu.kit.datamanager.pit.web.ITypingRestResource;
import edu.kit.datamanager.pit.web.TabulatorPaginationFormat;
import edu.kit.datamanager.service.IMessagingService;
import edu.kit.datamanager.util.AuthenticationHelper;
import edu.kit.datamanager.util.ControllerUtils;
import io.swagger.v3.oas.annotations.media.Schema;
import jakarta.servlet.http.HttpServletResponse;
import org.apache.commons.lang3.stream.Streams;
import org.apache.http.client.cache.HeaderConstants;
import org.slf4j.Logger;
import org.slf4j.LoggerFactory;
import org.springframework.beans.factory.annotation.Autowired;
import org.springframework.data.domain.Page;
import org.springframework.data.domain.PageImpl;
import org.springframework.data.domain.Pageable;
import org.springframework.http.HttpStatus;
import org.springframework.http.ResponseEntity;
import org.springframework.web.bind.annotation.RequestMapping;
import org.springframework.web.bind.annotation.RestController;
import org.springframework.web.context.request.RequestAttributes;
import org.springframework.web.context.request.WebRequest;
import org.springframework.web.servlet.HandlerMapping;
import org.springframework.web.util.UriComponentsBuilder;

import java.io.IOException;
import java.time.Instant;
import java.time.temporal.ChronoUnit;
import java.util.*;
import java.util.stream.Stream;

@RestController
@RequestMapping(value = "/api/v1/pit")
@Schema(description = "PID Information Types API")
public class TypingRESTResourceImpl implements ITypingRestResource {
    private static final Logger LOG = LoggerFactory.getLogger(TypingRESTResourceImpl.class);

    @Autowired
    protected ITypingService typingService;
    @Autowired
    private ApplicationProperties applicationProps;
    @Autowired
    private IMessagingService messagingService;

    @Autowired
    private KnownPidsDao localPidStorage;

    @Autowired
    private Optional<PidRecordElasticRepository> elastic;

    @Autowired
    private PidSuffixGenerator suffixGenerator;

    @Autowired
    private PidGenerationProperties pidGenerationProperties;

    public TypingRESTResourceImpl() {
        super();
    }

    @Override
    public ResponseEntity<List<PIDRecord>> createPIDs(
            List<PIDRecord> rec,
            boolean dryrun,
            WebRequest request,
            HttpServletResponse response,
            UriComponentsBuilder uriBuilder
    ) throws IOException, RecordValidationException, ExternalServiceException {
        Instant startTime = Instant.now();
        LOG.info("Creating PIDs for {} records.", rec.size());
        String prefix = this.typingService.getPrefix().orElseThrow(() -> new IOException("No prefix configured."));

        // Generate a map between temporary (user-defined) PIDs and final PIDs (generated)
        Map<String, String> pidMappings = generatePIDMapping(rec, dryrun);
        Instant mappingTime = Instant.now();

        // Apply the mappings to the records and validate them
        List<PIDRecord> validatedRecords = applyMappingsToRecordsAndValidate(rec, pidMappings, prefix);
        Instant validationTime = Instant.now();

        if (dryrun) {
            // dryrun only does validation. Stop now and return as we would later on.
            LOG.info("Time taken for dryrun: {} ms", ChronoUnit.MILLIS.between(startTime, validationTime));
            LOG.info("-- Time taken for mapping: {} ms", ChronoUnit.MILLIS.between(startTime, mappingTime));
            LOG.info("-- Time taken for validation: {} ms", ChronoUnit.MILLIS.between(mappingTime, validationTime));
            LOG.info("Dryrun finished. Returning validated records for {} records.", validatedRecords.size());
            return ResponseEntity.status(HttpStatus.OK).body(validatedRecords);
        }

        // register the records
        validatedRecords.forEach(pidRecord -> {
            // register the PID
            String pid = this.typingService.registerPID(pidRecord);
            pidRecord.setPid(pid);

            // store pid locally in accordance with the storage strategy
            if (applicationProps.getStorageStrategy().storesModified()) {
                storeLocally(pid, true);
            }

            // distribute pid creation event to other services
            PidRecordMessage message = PidRecordMessage.creation(
                    pid,
                    "", // TODO parameter is deprecated and will be removed soon.
                    AuthenticationHelper.getPrincipal(),
                    ControllerUtils.getLocalHostname());
            try {
                this.messagingService.send(message);
            } catch (Exception e) {
                LOG.error("Could not notify messaging service about the following message: {}", message);
            }

            // save the record to elastic
            this.saveToElastic(pidRecord);
        });
        Instant endTime = Instant.now();

        // return the created records
        LOG.info("Total time taken: {} ms", ChronoUnit.MILLIS.between(startTime, endTime));
        LOG.info("-- Time taken for mapping: {} ms", ChronoUnit.MILLIS.between(startTime, mappingTime));
        LOG.info("-- Time taken for validation: {} ms", ChronoUnit.MILLIS.between(mappingTime, validationTime));
        LOG.info("-- Time taken for registration: {} ms", ChronoUnit.MILLIS.between(validationTime, endTime));
        LOG.info("Creation finished. Returning validated records for {} records.", validatedRecords.size());
        return ResponseEntity.status(HttpStatus.CREATED).body(validatedRecords);
    }

    /**
     * This method generates a mapping between user-provided "fantasy" PIDs and real PIDs.
     *
     * @param rec    the list of records produced by the user
     * @param dryrun whether the operation is a dryrun or not
     * @return a map between the user-provided PIDs (key) and the real PIDs (values)
     * @throws IOException               if the prefix is not configured
     * @throws RecordValidationException if the same internal PID is used for multiple records
     * @throws ExternalServiceException  if the PID generation fails
     */
    private Map<String, String> generatePIDMapping(List<PIDRecord> rec, boolean dryrun) throws IOException, RecordValidationException, ExternalServiceException {
        Map<String, String> pidMappings = new HashMap<>();
        for (PIDRecord pidRecord : rec) {
            String internalPID = pidRecord.getPid(); // the internal PID is the one given by the user
            if (!internalPID.isBlank() && pidMappings.containsKey(internalPID)) { // check if the internal PID was already used
                // This internal PID was already used by some other record in the same request.
                throw new RecordValidationException(pidRecord, "The PID " + internalPID + " was used for multiple records in the same request.");
            }

            pidRecord.setPid(""); // clear the PID field in the record
            if (dryrun) { // if it is a dryrun, we set the PID to a temporary value
                pidRecord.setPid("dryrun_" + pidMappings.size());
            } else {
                setPid(pidRecord); // otherwise, we generate a real PID
            }
            pidMappings.put(internalPID, pidRecord.getPid()); // store the mapping between the internal and real PID
        }
        return pidMappings;
    }

    /**
     * This method applies the mappings between temporary PIDs and real PIDs to the records and validates them.
     *
     * @param rec         the list of records produced by the user
     * @param pidMappings the map between the user-provided PIDs (key) and the real PIDs (values)
     * @param prefix      the prefix to be used for the real PIDs
     * @return the list of validated records
     * @throws RecordValidationException as a possible validation outcome
     * @throws ExternalServiceException  as a possible validation outcome
     */
    private List<PIDRecord> applyMappingsToRecordsAndValidate(List<PIDRecord> rec, Map<String, String> pidMappings, String prefix) throws RecordValidationException, ExternalServiceException {
        List<PIDRecord> validatedRecords = new ArrayList<>();
        for (PIDRecord pidRecord : rec) {

            // use this map to replace all temporary PIDs in the record values with their corresponding real PIDs
            pidRecord.getEntries().values().stream() // get all values of the record
                    .flatMap(List::stream) // flatten the list of values
                    .filter(entry -> entry.getValue() != null) // Filter out null values
                    .filter(entry -> pidMappings.containsKey(entry.getValue())) // replace only if the value (aka. "fantasy PID") is a key in the map
                    .peek(entry -> LOG.debug("Found reference. Replacing {} with {}.", entry.getValue(), prefix + pidMappings.get(entry.getValue()))) // log the replacement
                    .forEach(entry -> entry.setValue(prefix + pidMappings.get(entry.getValue()))); // replace the value with the real PID according to the map

            // validate the record
            this.typingService.validate(pidRecord);

            // store the record
            validatedRecords.add(pidRecord);
            LOG.debug("Record {} is valid.", pidRecord);
        }
        return validatedRecords;
    }

    @Override
    public ResponseEntity<PIDRecord> createPID(
            PIDRecord pidRecord,
            boolean dryrun,

            final WebRequest request,
            final HttpServletResponse response,
            final UriComponentsBuilder uriBuilder
    ) throws IOException {
        LOG.info("Creating PID");

        if (dryrun) {
            pidRecord.setPid("dryrun");
        } else {
            setPid(pidRecord);
        }

        this.typingService.validate(pidRecord);

        if (dryrun) {
            // dryrun only does validation. Stop now and return as we would later on.
            return ResponseEntity.status(HttpStatus.OK).eTag(quotedEtag(pidRecord)).body(pidRecord);
        }

        String pid = this.typingService.registerPID(pidRecord);
        pidRecord.setPid(pid);

        if (applicationProps.getStorageStrategy().storesModified()) {
            storeLocally(pid, true);
        }
        PidRecordMessage message = PidRecordMessage.creation(
                pid,
                "", // TODO parameter is depricated and will be removed soon.
                AuthenticationHelper.getPrincipal(),
                ControllerUtils.getLocalHostname());
        try {
            this.messagingService.send(message);
        } catch (Exception e) {
            LOG.error("Could not notify messaging service about the following message: {}", message);
        }
        this.saveToElastic(pidRecord);
        return ResponseEntity.status(HttpStatus.CREATED).eTag(quotedEtag(pidRecord)).body(pidRecord);
    }

    private boolean hasPid(PIDRecord pidRecord) {
        return pidRecord.getPid() != null && !pidRecord.getPid().isBlank();
    }

    private void setPid(PIDRecord pidRecord) throws IOException {
        boolean hasCustomPid = hasPid(pidRecord);
        boolean allowsCustomPids = pidGenerationProperties.isCustomClientPidsEnabled();

        if (allowsCustomPids && hasCustomPid) {
            // in this only case, we do not have to generate a PID
            // but we have to check if the PID is already registered and return an error if so
            String prefix = this.typingService.getPrefix().orElseThrow(() -> new IOException("No prefix configured."));
            String maybeSuffix = pidRecord.getPid();
            String pid = PidSuffix.asPrefixedChecked(maybeSuffix, prefix);
            boolean isRegisteredPid = this.typingService.isIdentifierRegistered(pid);
            if (isRegisteredPid) {
                throw new PidAlreadyExistsException(pidRecord.getPid());
            }
        } else {
            // In all other (usual) cases, we have to generate a PID.
            // We store only the suffix in the pid field.
            // The registration at the PID service will preprend the prefix.

            Stream<PidSuffix> suffixStream = suffixGenerator.infiniteStream();
            Optional<PidSuffix> maybeSuffix = Streams.failableStream(suffixStream)
                    // With failable streams, we can throw exceptions.
                    .filter(suffix -> !this.typingService.isIdentifierRegistered(suffix))
                    .stream()  // back to normal java streams
                    .findFirst();  // as the stream is infinite, we should always find a prefix.
            PidSuffix suffix = maybeSuffix.orElseThrow(() -> new IOException("Could not generate PID suffix."));
            pidRecord.setPid(suffix.get());
        }
    }

    @Override
    public ResponseEntity<PIDRecord> updatePID(
            PIDRecord pidRecord,
            final WebRequest request,
            final HttpServletResponse response,
            final UriComponentsBuilder uriBuilder) throws IOException {
        // PID validation
        String pid = getContentPathFromRequest("pid", request);
        String pidInternal = pidRecord.getPid();
        if (hasPid(pidRecord) && !pid.equals(pidInternal)) {
            throw new RecordValidationException(
                    pidRecord,
                    "PID in record was given, but it was not the same as the PID in the URL. Ignore request, assuming this was not intended.");
        }

        PIDRecord existingRecord = this.typingService.queryAllProperties(pid);
        if (existingRecord == null) {
            throw new PidNotFoundException(pid);
        }
        // throws exception (HTTP 412) if check fails.
        ControllerUtils.checkEtag(request, existingRecord);

        // record validation
        pidRecord.setPid(pid);
        this.typingService.validate(pidRecord);

        // update and send message
        if (this.typingService.updatePID(pidRecord)) {
            // store pid locally
            if (applicationProps.getStorageStrategy().storesModified()) {
                storeLocally(pidRecord.getPid(), true);
            }
            // distribute pid to other services
            PidRecordMessage message = PidRecordMessage.update(
                    pid,
                    "", // TODO parameter is depricated and will be removed soon.
                    AuthenticationHelper.getPrincipal(),
                    ControllerUtils.getLocalHostname());
            this.messagingService.send(message);
            this.saveToElastic(pidRecord);
            return ResponseEntity.ok().eTag(quotedEtag(pidRecord)).body(pidRecord);
        } else {
            throw new PidNotFoundException(pid);
        }
    }

    /**
     * Stores the PID in a local database.
     *
     * @param pid    the PID
     * @param update if true, updates the modified timestamp if it already exists.
     *               If it does not exist, it will be created with both timestamps
     *               (created and modified) being the same.
     */
    private void storeLocally(String pid, boolean update) {
        Instant now = Instant.now();
        Optional<KnownPid> oldPid = localPidStorage.findByPid(pid);
        if (oldPid.isEmpty()) {
            localPidStorage.saveAndFlush(new KnownPid(pid, now, now));
        } else if (update) {
            KnownPid newPid = oldPid.get();
            newPid.setModified(now);
            localPidStorage.saveAndFlush(newPid);
        }
    }

    private String getContentPathFromRequest(String lastPathElement, WebRequest request) {
        String requestedUri = (String) request.getAttribute(HandlerMapping.PATH_WITHIN_HANDLER_MAPPING_ATTRIBUTE,
                RequestAttributes.SCOPE_REQUEST);
        if (requestedUri == null) {
            throw new CustomInternalServerError("Unable to obtain request URI.");
        }
        return requestedUri.substring(requestedUri.indexOf(lastPathElement + "/") + (lastPathElement + "/").length());
    }

    @Override
    public ResponseEntity<PIDRecord> getRecord(
            boolean validation,

            final WebRequest request,
            final HttpServletResponse response,
            final UriComponentsBuilder uriBuilder
    ) throws IOException {
        String pid = getContentPathFromRequest("pid", request);
        PIDRecord pidRecord = this.typingService.queryAllProperties(pid);
        if (applicationProps.getStorageStrategy().storesResolved()) {
            storeLocally(pid, false);
        }
        this.saveToElastic(pidRecord);
        if (validation) {
            typingService.validate(pidRecord);
        }
        return ResponseEntity.ok().eTag(quotedEtag(pidRecord)).body(pidRecord);
    }

    private void saveToElastic(PIDRecord rec) {
        this.elastic.ifPresent(
                database -> database.save(
                        new PidRecordElasticWrapper(rec, typingService.getOperations())
                )
        );
    }

    @Override
    public ResponseEntity<KnownPid> findByPid(
            WebRequest request,
            HttpServletResponse response,
            UriComponentsBuilder uriBuilder
    ) throws IOException {
        String pid = getContentPathFromRequest("known-pid", request);
        Optional<KnownPid> known = this.localPidStorage.findByPid(pid);
        if (known.isPresent()) {
            return ResponseEntity.ok().body(known.get());
        }
        return ResponseEntity.notFound().build();
    }

    public Page<KnownPid> findAllPage(
            Instant createdAfter,
            Instant createdBefore,
            Instant modifiedAfter,
            Instant modifiedBefore,
            Pageable pageable
    ) {
        final boolean queriesCreated = createdAfter != null || createdBefore != null;
        final boolean queriesModified = modifiedAfter != null || modifiedBefore != null;
        if (queriesCreated && createdAfter == null) {
            createdAfter = Instant.EPOCH;
        }
        if (queriesCreated && createdBefore == null) {
            createdBefore = Instant.now().plus(1, ChronoUnit.DAYS);
        }
        if (queriesModified && modifiedAfter == null) {
            modifiedAfter = Instant.EPOCH;
        }
        if (queriesModified && modifiedBefore == null) {
            modifiedBefore = Instant.now().plus(1, ChronoUnit.DAYS);
        }

        Page<KnownPid> resultCreatedTimestamp = Page.empty();
        Page<KnownPid> resultModifiedTimestamp = Page.empty();
        if (queriesCreated) {
            resultCreatedTimestamp = this.localPidStorage
                    .findDistinctPidsByCreatedBetween(createdAfter, createdBefore, pageable);
        }
        if (queriesModified) {
            resultModifiedTimestamp = this.localPidStorage
                    .findDistinctPidsByModifiedBetween(modifiedAfter, modifiedBefore, pageable);
        }
        if (queriesCreated && queriesModified) {
            final Page<KnownPid> tmp = resultModifiedTimestamp;
            final List<KnownPid> intersection = resultCreatedTimestamp.filter((x) -> tmp.getContent().contains(x)).toList();
            return new PageImpl<>(intersection);
        } else if (queriesCreated) {
            return resultCreatedTimestamp;
        } else if (queriesModified) {
            return resultModifiedTimestamp;
        }
        return new PageImpl<>(this.localPidStorage.findAll());
    }

    @Override
    public ResponseEntity<List<KnownPid>> findAll(
            Instant createdAfter,
            Instant createdBefore,
            Instant modifiedAfter,
            Instant modifiedBefore,
            Pageable pageable,
            WebRequest request,
            HttpServletResponse response,
            UriComponentsBuilder uriBuilder) throws IOException {
        Page<KnownPid> page = this.findAllPage(createdAfter, createdBefore, modifiedAfter, modifiedBefore, pageable);
        response.addHeader(
                HeaderConstants.CONTENT_RANGE,
                ControllerUtils.getContentRangeHeader(
                        page.getNumber(),
                        page.getSize(),
                        page.getTotalElements()));
        return ResponseEntity.ok().body(page.getContent());
    }

    @Override
    public ResponseEntity<TabulatorPaginationFormat<KnownPid>> findAllForTabular(
            Instant createdAfter,
            Instant createdBefore,
            Instant modifiedAfter,
            Instant modifiedBefore,
            Pageable pageable,
            WebRequest request,
            HttpServletResponse response,
            UriComponentsBuilder uriBuilder) throws IOException {
        Page<KnownPid> page = this.findAllPage(createdAfter, createdBefore, modifiedAfter, modifiedBefore, pageable);
        response.addHeader(
                HeaderConstants.CONTENT_RANGE,
                ControllerUtils.getContentRangeHeader(
                        page.getNumber(),
                        page.getSize(),
                        page.getTotalElements()));
        TabulatorPaginationFormat<KnownPid> tabPage = new TabulatorPaginationFormat<>(page);
        return ResponseEntity.ok().body(tabPage);
    }

    private String quotedEtag(PIDRecord pidRecord) {
        return String.format("\"%s\"", pidRecord.getEtag());
    }
}
=======
package edu.kit.datamanager.pit.web.impl;

import edu.kit.datamanager.exceptions.CustomInternalServerError;
import java.io.IOException;
import java.time.Instant;
import java.time.temporal.ChronoUnit;
import java.util.List;
import java.util.Optional;
import java.util.stream.Stream;

import edu.kit.datamanager.pit.common.*;
import edu.kit.datamanager.pit.configuration.ApplicationProperties;
import edu.kit.datamanager.pit.configuration.PidGenerationProperties;
import edu.kit.datamanager.pit.domain.PIDRecord;
import edu.kit.datamanager.pit.elasticsearch.PidRecordElasticRepository;
import edu.kit.datamanager.pit.elasticsearch.PidRecordElasticWrapper;
import edu.kit.datamanager.pit.pidgeneration.PidSuffix;
import edu.kit.datamanager.pit.pidgeneration.PidSuffixGenerator;
import edu.kit.datamanager.pit.pidlog.KnownPid;
import edu.kit.datamanager.pit.pidlog.KnownPidsDao;
import edu.kit.datamanager.pit.pitservice.ITypingService;
import edu.kit.datamanager.pit.resolver.Resolver;
import edu.kit.datamanager.pit.web.ITypingRestResource;
import edu.kit.datamanager.pit.web.TabulatorPaginationFormat;
import edu.kit.datamanager.service.IMessagingService;
import edu.kit.datamanager.entities.messaging.PidRecordMessage;
import edu.kit.datamanager.util.AuthenticationHelper;
import edu.kit.datamanager.util.ControllerUtils;
import io.swagger.v3.oas.annotations.media.Schema;

import jakarta.servlet.http.HttpServletResponse;

import org.apache.commons.lang3.stream.Streams;
import org.apache.http.client.cache.HeaderConstants;
import org.slf4j.Logger;
import org.slf4j.LoggerFactory;
import org.springframework.beans.factory.annotation.Autowired;
import org.springframework.data.domain.Page;
import org.springframework.data.domain.PageImpl;
import org.springframework.data.domain.Pageable;
import org.springframework.http.HttpStatus;
import org.springframework.http.ResponseEntity;
import org.springframework.web.bind.annotation.RequestMapping;
import org.springframework.web.bind.annotation.RestController;
import org.springframework.web.context.request.RequestAttributes;
import org.springframework.web.context.request.WebRequest;
import org.springframework.web.servlet.HandlerMapping;
import org.springframework.web.util.UriComponentsBuilder;

@RestController
@RequestMapping(value = "/api/v1/pit")
@Schema(description = "PID Information Types API")
public class TypingRESTResourceImpl implements ITypingRestResource {

    private static final Logger LOG = LoggerFactory.getLogger(TypingRESTResourceImpl.class);

    @Autowired
    private ApplicationProperties applicationProps;

    @Autowired
    protected ITypingService typingService;

    @Autowired
    protected Resolver resolver;

    @Autowired
    private IMessagingService messagingService;

    @Autowired
    private KnownPidsDao localPidStorage;

    @Autowired
    private Optional<PidRecordElasticRepository> elastic;

    @Autowired
    private PidSuffixGenerator suffixGenerator;

    @Autowired
    private PidGenerationProperties pidGenerationProperties;

    public TypingRESTResourceImpl() {
        super();
    }

    @Override
    public ResponseEntity<PIDRecord> createPID(
            PIDRecord pidRecord,
            boolean dryrun,

            final WebRequest request,
            final HttpServletResponse response,
            final UriComponentsBuilder uriBuilder
    ) throws IOException {
        LOG.info("Creating PID");

        if (dryrun) {
            pidRecord.setPid("dryrun");
        } else {
            setPid(pidRecord);
        }

        this.typingService.validate(pidRecord);

        if (dryrun) {
            // dryrun only does validation. Stop now and return as we would later on.
            return ResponseEntity.status(HttpStatus.OK).eTag(quotedEtag(pidRecord)).body(pidRecord);
        }

        String pid = this.typingService.registerPid(pidRecord);
        pidRecord.setPid(pid);

        if (applicationProps.getStorageStrategy().storesModified()) {
            storeLocally(pid, true);
        }
        PidRecordMessage message = PidRecordMessage.creation(
                pid,
                "", // TODO parameter is deprecated and will be removed soon.
                AuthenticationHelper.getPrincipal(),
                ControllerUtils.getLocalHostname());
        try {
            this.messagingService.send(message);
        } catch (Exception e) {
            LOG.error("Could not notify messaging service about the following message: {}", message);
        }
        this.saveToElastic(pidRecord);
        return ResponseEntity.status(HttpStatus.CREATED).eTag(quotedEtag(pidRecord)).body(pidRecord);
    }

    private boolean hasPid(PIDRecord pidRecord) {
        return pidRecord.getPid() != null && !pidRecord.getPid().isBlank();
    }

    private void setPid(PIDRecord pidRecord) throws IOException {
        boolean hasCustomPid = hasPid(pidRecord);
        boolean allowsCustomPids = pidGenerationProperties.isCustomClientPidsEnabled();

        if (allowsCustomPids && hasCustomPid) {
            // in this only case, we do not have to generate a PID
            // but we have to check if the PID is already registered and return an error if so
            String prefix = this.typingService.getPrefix()
                    .orElseThrow(() -> new InvalidConfigException("No prefix configured."));
            String maybeSuffix = pidRecord.getPid();
            String pid = PidSuffix.asPrefixedChecked(maybeSuffix, prefix);
            boolean isRegisteredPid = this.typingService.isPidRegistered(pid);
            if (isRegisteredPid) {
                throw new PidAlreadyExistsException(pidRecord.getPid());
            }
        } else {
            // In all other (usual) cases, we have to generate a PID.
            // We store only the suffix in the pid field.
            // The registration at the PID service will preprend the prefix.

            Stream<PidSuffix> suffixStream = suffixGenerator.infiniteStream();
            Optional<PidSuffix> maybeSuffix = Streams.failableStream(suffixStream)
                    // With failable streams, we can throw exceptions.
                    .filter(suffix -> !this.typingService.isPidRegistered(suffix))
                    .stream()  // back to normal java streams
                    .findFirst();  // as the stream is infinite, we should always find a prefix.
            PidSuffix suffix = maybeSuffix
                    .orElseThrow(() -> new ExternalServiceException("Could not generate PID suffix which did not exist yet."));
            pidRecord.setPid(suffix.get());
        }
    }

    @Override
    public ResponseEntity<PIDRecord> updatePID(
            PIDRecord pidRecord,
            boolean dryrun,

            final WebRequest request,
            final HttpServletResponse response,
            final UriComponentsBuilder uriBuilder
    ) throws IOException {
        // PID validation
        String pid = getContentPathFromRequest("pid", request);
        String pidInternal = pidRecord.getPid();
        if (hasPid(pidRecord) && !pid.equals(pidInternal)) {
            throw new RecordValidationException(
                pidRecord,
                "Optional PID in record is given (%s), but it was not the same as the PID in the URL (%s). Ignore request, assuming this was not intended.".formatted(pidInternal, pid));
        }
        
        PIDRecord existingRecord = this.resolver.resolve(pid);
        if (existingRecord == null) {
            throw new PidNotFoundException(pid);
        }

        // record validation
        pidRecord.setPid(pid);
        this.typingService.validate(pidRecord);

        // throws exception (HTTP 412) if check fails.
        ControllerUtils.checkEtag(request, existingRecord);

        if (dryrun) {
            // dryrun only does validation. Stop now and return as we would later on.
            return ResponseEntity.ok().eTag(quotedEtag(pidRecord)).body(pidRecord);
        }

        // update and send message
        if (this.typingService.updatePid(pidRecord)) {
            // store pid locally
            if (applicationProps.getStorageStrategy().storesModified()) {
                storeLocally(pidRecord.getPid(), true);
            }
            // distribute pid to other services
            PidRecordMessage message = PidRecordMessage.update(
                    pid,
                    "", // TODO parameter is depricated and will be removed soon.
                    AuthenticationHelper.getPrincipal(),
                    ControllerUtils.getLocalHostname());
            this.messagingService.send(message);
            this.saveToElastic(pidRecord);
            return ResponseEntity.ok().eTag(quotedEtag(pidRecord)).body(pidRecord);
        } else {
            throw new PidNotFoundException(pid);
        }
    }

    /**
     * Stores the PID in a local database.
     * 
     * @param pid    the PID
     * @param update if true, updates the modified timestamp if it already exists.
     *               If it does not exist, it will be created with both timestamps
     *               (created and modified) being the same.
     */
    private void storeLocally(String pid, boolean update) {
        Instant now = Instant.now();
        Optional<KnownPid> oldPid = localPidStorage.findByPid(pid);
        if (oldPid.isEmpty()) {
            localPidStorage.saveAndFlush(new KnownPid(pid, now, now));
        } else if (update) {
            KnownPid newPid = oldPid.get();
            newPid.setModified(now);
            localPidStorage.saveAndFlush(newPid);
        }
    }

    private String getContentPathFromRequest(String lastPathElement, WebRequest request) {
        String requestedUri = (String) request.getAttribute(HandlerMapping.PATH_WITHIN_HANDLER_MAPPING_ATTRIBUTE,
                RequestAttributes.SCOPE_REQUEST);
        if (requestedUri == null) {
            throw new CustomInternalServerError("Unable to obtain request URI.");
        }
        return requestedUri.substring(requestedUri.indexOf(lastPathElement + "/") + (lastPathElement + "/").length());
    }

    @Override
    public ResponseEntity<PIDRecord> getRecord(
            boolean validation,

            final WebRequest request,
            final HttpServletResponse response,
            final UriComponentsBuilder uriBuilder
    ) throws IOException {
        String pid = getContentPathFromRequest("pid", request);
        PIDRecord pidRecord = this.resolver.resolve(pid);
        if (applicationProps.getStorageStrategy().storesResolved()) {
            storeLocally(pid, false);
        }
        this.saveToElastic(pidRecord);
        if (validation) {
            typingService.validate(pidRecord);
        }
        return ResponseEntity.ok().eTag(quotedEtag(pidRecord)).body(pidRecord);
    }

    private void saveToElastic(PIDRecord rec) {
        this.elastic.ifPresent(
            database -> database.save(
                new PidRecordElasticWrapper(rec, typingService.getOperations())
            )
        );
    }

    @Override
    public ResponseEntity<KnownPid> findByPid(
            WebRequest request,
            HttpServletResponse response,
            UriComponentsBuilder uriBuilder
    ) throws IOException {
        String pid = getContentPathFromRequest("known-pid", request);
        Optional<KnownPid> known = this.localPidStorage.findByPid(pid);
        if (known.isPresent()) {
            return ResponseEntity.ok().body(known.get());
        }
        return ResponseEntity.notFound().build();
    }

    public Page<KnownPid> findAllPage(
        Instant createdAfter,
        Instant createdBefore,
        Instant modifiedAfter,
        Instant modifiedBefore,
        Pageable pageable
    ) {
        final boolean queriesCreated = createdAfter != null || createdBefore != null;
        final boolean queriesModified = modifiedAfter != null || modifiedBefore != null;
        if (queriesCreated && createdAfter == null) {
            createdAfter = Instant.EPOCH;
        }
        if (queriesCreated && createdBefore == null) {
            createdBefore = Instant.now().plus(1, ChronoUnit.DAYS);
        }
        if (queriesModified && modifiedAfter == null) {
            modifiedAfter = Instant.EPOCH;
        }
        if (queriesModified && modifiedBefore == null) {
            modifiedBefore = Instant.now().plus(1, ChronoUnit.DAYS);
        }

        Page<KnownPid> resultCreatedTimestamp = Page.empty();
        Page<KnownPid> resultModifiedTimestamp = Page.empty();
        if (queriesCreated) {
            resultCreatedTimestamp = this.localPidStorage
                .findDistinctPidsByCreatedBetween(createdAfter, createdBefore, pageable);
        }
        if (queriesModified) {
            resultModifiedTimestamp = this.localPidStorage
                .findDistinctPidsByModifiedBetween(modifiedAfter, modifiedBefore, pageable);
        }
        if (queriesCreated && queriesModified) {
            final Page<KnownPid> tmp = resultModifiedTimestamp;
            final List<KnownPid> intersection = resultCreatedTimestamp.filter((x) -> tmp.getContent().contains(x)).toList();
            return new PageImpl<>(intersection);
        } else if (queriesCreated) {
            return resultCreatedTimestamp;
        } else if (queriesModified) {
            return resultModifiedTimestamp;
        }
        return new PageImpl<>(this.localPidStorage.findAll());
    }

    @Override
    public ResponseEntity<List<KnownPid>> findAll(
            Instant createdAfter,
            Instant createdBefore,
            Instant modifiedAfter,
            Instant modifiedBefore,
            Pageable pageable,
            WebRequest request,
            HttpServletResponse response,
            UriComponentsBuilder uriBuilder) throws IOException
    {
        Page<KnownPid> page = this.findAllPage(createdAfter, createdBefore, modifiedAfter, modifiedBefore, pageable);
        response.addHeader(
            HeaderConstants.CONTENT_RANGE,
            ControllerUtils.getContentRangeHeader(
                page.getNumber(),
                page.getSize(),
                page.getTotalElements()));
        return ResponseEntity.ok().body(page.getContent());
    }

    @Override
    public ResponseEntity<TabulatorPaginationFormat<KnownPid>> findAllForTabular(
            Instant createdAfter,
            Instant createdBefore,
            Instant modifiedAfter,
            Instant modifiedBefore,
            Pageable pageable,
            WebRequest request,
            HttpServletResponse response,
            UriComponentsBuilder uriBuilder) throws IOException
    {
        Page<KnownPid> page = this.findAllPage(createdAfter, createdBefore, modifiedAfter, modifiedBefore, pageable);
        response.addHeader(
            HeaderConstants.CONTENT_RANGE,
            ControllerUtils.getContentRangeHeader(
                page.getNumber(),
                page.getSize(),
                page.getTotalElements()));
        TabulatorPaginationFormat<KnownPid> tabPage = new TabulatorPaginationFormat<>(page);
        return ResponseEntity.ok().body(tabPage);
    }

    private String quotedEtag(PIDRecord pidRecord) {
        return String.format("\"%s\"", pidRecord.getEtag());
    }

}
>>>>>>> 3608964c
<|MERGE_RESOLUTION|>--- conflicted
+++ resolved
@@ -1,890 +1,510 @@
-<<<<<<< HEAD
-/*
- * Copyright (c) 2024-2025 Karlsruhe Institute of Technology.
- *
- * Licensed under the Apache License, Version 2.0 (the "License");
- * you may not use this file except in compliance with the License.
- * You may obtain a copy of the License at
- *
- *      http://www.apache.org/licenses/LICENSE-2.0
- *
- * Unless required by applicable law or agreed to in writing, software
- * distributed under the License is distributed on an "AS IS" BASIS,
- * WITHOUT WARRANTIES OR CONDITIONS OF ANY KIND, either express or implied.
- * See the License for the specific language governing permissions and
- * limitations under the License.
- */
-
-package edu.kit.datamanager.pit.web.impl;
-
-import edu.kit.datamanager.entities.messaging.PidRecordMessage;
-import edu.kit.datamanager.exceptions.CustomInternalServerError;
-import edu.kit.datamanager.pit.common.ExternalServiceException;
-import edu.kit.datamanager.pit.common.PidAlreadyExistsException;
-import edu.kit.datamanager.pit.common.PidNotFoundException;
-import edu.kit.datamanager.pit.common.RecordValidationException;
-import edu.kit.datamanager.pit.configuration.ApplicationProperties;
-import edu.kit.datamanager.pit.configuration.PidGenerationProperties;
-import edu.kit.datamanager.pit.domain.PIDRecord;
-import edu.kit.datamanager.pit.elasticsearch.PidRecordElasticRepository;
-import edu.kit.datamanager.pit.elasticsearch.PidRecordElasticWrapper;
-import edu.kit.datamanager.pit.pidgeneration.PidSuffix;
-import edu.kit.datamanager.pit.pidgeneration.PidSuffixGenerator;
-import edu.kit.datamanager.pit.pidlog.KnownPid;
-import edu.kit.datamanager.pit.pidlog.KnownPidsDao;
-import edu.kit.datamanager.pit.pitservice.ITypingService;
-import edu.kit.datamanager.pit.web.ITypingRestResource;
-import edu.kit.datamanager.pit.web.TabulatorPaginationFormat;
-import edu.kit.datamanager.service.IMessagingService;
-import edu.kit.datamanager.util.AuthenticationHelper;
-import edu.kit.datamanager.util.ControllerUtils;
-import io.swagger.v3.oas.annotations.media.Schema;
-import jakarta.servlet.http.HttpServletResponse;
-import org.apache.commons.lang3.stream.Streams;
-import org.apache.http.client.cache.HeaderConstants;
-import org.slf4j.Logger;
-import org.slf4j.LoggerFactory;
-import org.springframework.beans.factory.annotation.Autowired;
-import org.springframework.data.domain.Page;
-import org.springframework.data.domain.PageImpl;
-import org.springframework.data.domain.Pageable;
-import org.springframework.http.HttpStatus;
-import org.springframework.http.ResponseEntity;
-import org.springframework.web.bind.annotation.RequestMapping;
-import org.springframework.web.bind.annotation.RestController;
-import org.springframework.web.context.request.RequestAttributes;
-import org.springframework.web.context.request.WebRequest;
-import org.springframework.web.servlet.HandlerMapping;
-import org.springframework.web.util.UriComponentsBuilder;
-
-import java.io.IOException;
-import java.time.Instant;
-import java.time.temporal.ChronoUnit;
-import java.util.*;
-import java.util.stream.Stream;
-
-@RestController
-@RequestMapping(value = "/api/v1/pit")
-@Schema(description = "PID Information Types API")
-public class TypingRESTResourceImpl implements ITypingRestResource {
-    private static final Logger LOG = LoggerFactory.getLogger(TypingRESTResourceImpl.class);
-
-    @Autowired
-    protected ITypingService typingService;
-    @Autowired
-    private ApplicationProperties applicationProps;
-    @Autowired
-    private IMessagingService messagingService;
-
-    @Autowired
-    private KnownPidsDao localPidStorage;
-
-    @Autowired
-    private Optional<PidRecordElasticRepository> elastic;
-
-    @Autowired
-    private PidSuffixGenerator suffixGenerator;
-
-    @Autowired
-    private PidGenerationProperties pidGenerationProperties;
-
-    public TypingRESTResourceImpl() {
-        super();
-    }
-
-    @Override
-    public ResponseEntity<List<PIDRecord>> createPIDs(
-            List<PIDRecord> rec,
-            boolean dryrun,
-            WebRequest request,
-            HttpServletResponse response,
-            UriComponentsBuilder uriBuilder
-    ) throws IOException, RecordValidationException, ExternalServiceException {
-        Instant startTime = Instant.now();
-        LOG.info("Creating PIDs for {} records.", rec.size());
-        String prefix = this.typingService.getPrefix().orElseThrow(() -> new IOException("No prefix configured."));
-
-        // Generate a map between temporary (user-defined) PIDs and final PIDs (generated)
-        Map<String, String> pidMappings = generatePIDMapping(rec, dryrun);
-        Instant mappingTime = Instant.now();
-
-        // Apply the mappings to the records and validate them
-        List<PIDRecord> validatedRecords = applyMappingsToRecordsAndValidate(rec, pidMappings, prefix);
-        Instant validationTime = Instant.now();
-
-        if (dryrun) {
-            // dryrun only does validation. Stop now and return as we would later on.
-            LOG.info("Time taken for dryrun: {} ms", ChronoUnit.MILLIS.between(startTime, validationTime));
-            LOG.info("-- Time taken for mapping: {} ms", ChronoUnit.MILLIS.between(startTime, mappingTime));
-            LOG.info("-- Time taken for validation: {} ms", ChronoUnit.MILLIS.between(mappingTime, validationTime));
-            LOG.info("Dryrun finished. Returning validated records for {} records.", validatedRecords.size());
-            return ResponseEntity.status(HttpStatus.OK).body(validatedRecords);
-        }
-
-        // register the records
-        validatedRecords.forEach(pidRecord -> {
-            // register the PID
-            String pid = this.typingService.registerPID(pidRecord);
-            pidRecord.setPid(pid);
-
-            // store pid locally in accordance with the storage strategy
-            if (applicationProps.getStorageStrategy().storesModified()) {
-                storeLocally(pid, true);
-            }
-
-            // distribute pid creation event to other services
-            PidRecordMessage message = PidRecordMessage.creation(
-                    pid,
-                    "", // TODO parameter is deprecated and will be removed soon.
-                    AuthenticationHelper.getPrincipal(),
-                    ControllerUtils.getLocalHostname());
-            try {
-                this.messagingService.send(message);
-            } catch (Exception e) {
-                LOG.error("Could not notify messaging service about the following message: {}", message);
-            }
-
-            // save the record to elastic
-            this.saveToElastic(pidRecord);
-        });
-        Instant endTime = Instant.now();
-
-        // return the created records
-        LOG.info("Total time taken: {} ms", ChronoUnit.MILLIS.between(startTime, endTime));
-        LOG.info("-- Time taken for mapping: {} ms", ChronoUnit.MILLIS.between(startTime, mappingTime));
-        LOG.info("-- Time taken for validation: {} ms", ChronoUnit.MILLIS.between(mappingTime, validationTime));
-        LOG.info("-- Time taken for registration: {} ms", ChronoUnit.MILLIS.between(validationTime, endTime));
-        LOG.info("Creation finished. Returning validated records for {} records.", validatedRecords.size());
-        return ResponseEntity.status(HttpStatus.CREATED).body(validatedRecords);
-    }
-
-    /**
-     * This method generates a mapping between user-provided "fantasy" PIDs and real PIDs.
-     *
-     * @param rec    the list of records produced by the user
-     * @param dryrun whether the operation is a dryrun or not
-     * @return a map between the user-provided PIDs (key) and the real PIDs (values)
-     * @throws IOException               if the prefix is not configured
-     * @throws RecordValidationException if the same internal PID is used for multiple records
-     * @throws ExternalServiceException  if the PID generation fails
-     */
-    private Map<String, String> generatePIDMapping(List<PIDRecord> rec, boolean dryrun) throws IOException, RecordValidationException, ExternalServiceException {
-        Map<String, String> pidMappings = new HashMap<>();
-        for (PIDRecord pidRecord : rec) {
-            String internalPID = pidRecord.getPid(); // the internal PID is the one given by the user
-            if (!internalPID.isBlank() && pidMappings.containsKey(internalPID)) { // check if the internal PID was already used
-                // This internal PID was already used by some other record in the same request.
-                throw new RecordValidationException(pidRecord, "The PID " + internalPID + " was used for multiple records in the same request.");
-            }
-
-            pidRecord.setPid(""); // clear the PID field in the record
-            if (dryrun) { // if it is a dryrun, we set the PID to a temporary value
-                pidRecord.setPid("dryrun_" + pidMappings.size());
-            } else {
-                setPid(pidRecord); // otherwise, we generate a real PID
-            }
-            pidMappings.put(internalPID, pidRecord.getPid()); // store the mapping between the internal and real PID
-        }
-        return pidMappings;
-    }
-
-    /**
-     * This method applies the mappings between temporary PIDs and real PIDs to the records and validates them.
-     *
-     * @param rec         the list of records produced by the user
-     * @param pidMappings the map between the user-provided PIDs (key) and the real PIDs (values)
-     * @param prefix      the prefix to be used for the real PIDs
-     * @return the list of validated records
-     * @throws RecordValidationException as a possible validation outcome
-     * @throws ExternalServiceException  as a possible validation outcome
-     */
-    private List<PIDRecord> applyMappingsToRecordsAndValidate(List<PIDRecord> rec, Map<String, String> pidMappings, String prefix) throws RecordValidationException, ExternalServiceException {
-        List<PIDRecord> validatedRecords = new ArrayList<>();
-        for (PIDRecord pidRecord : rec) {
-
-            // use this map to replace all temporary PIDs in the record values with their corresponding real PIDs
-            pidRecord.getEntries().values().stream() // get all values of the record
-                    .flatMap(List::stream) // flatten the list of values
-                    .filter(entry -> entry.getValue() != null) // Filter out null values
-                    .filter(entry -> pidMappings.containsKey(entry.getValue())) // replace only if the value (aka. "fantasy PID") is a key in the map
-                    .peek(entry -> LOG.debug("Found reference. Replacing {} with {}.", entry.getValue(), prefix + pidMappings.get(entry.getValue()))) // log the replacement
-                    .forEach(entry -> entry.setValue(prefix + pidMappings.get(entry.getValue()))); // replace the value with the real PID according to the map
-
-            // validate the record
-            this.typingService.validate(pidRecord);
-
-            // store the record
-            validatedRecords.add(pidRecord);
-            LOG.debug("Record {} is valid.", pidRecord);
-        }
-        return validatedRecords;
-    }
-
-    @Override
-    public ResponseEntity<PIDRecord> createPID(
-            PIDRecord pidRecord,
-            boolean dryrun,
-
-            final WebRequest request,
-            final HttpServletResponse response,
-            final UriComponentsBuilder uriBuilder
-    ) throws IOException {
-        LOG.info("Creating PID");
-
-        if (dryrun) {
-            pidRecord.setPid("dryrun");
-        } else {
-            setPid(pidRecord);
-        }
-
-        this.typingService.validate(pidRecord);
-
-        if (dryrun) {
-            // dryrun only does validation. Stop now and return as we would later on.
-            return ResponseEntity.status(HttpStatus.OK).eTag(quotedEtag(pidRecord)).body(pidRecord);
-        }
-
-        String pid = this.typingService.registerPID(pidRecord);
-        pidRecord.setPid(pid);
-
-        if (applicationProps.getStorageStrategy().storesModified()) {
-            storeLocally(pid, true);
-        }
-        PidRecordMessage message = PidRecordMessage.creation(
-                pid,
-                "", // TODO parameter is depricated and will be removed soon.
-                AuthenticationHelper.getPrincipal(),
-                ControllerUtils.getLocalHostname());
-        try {
-            this.messagingService.send(message);
-        } catch (Exception e) {
-            LOG.error("Could not notify messaging service about the following message: {}", message);
-        }
-        this.saveToElastic(pidRecord);
-        return ResponseEntity.status(HttpStatus.CREATED).eTag(quotedEtag(pidRecord)).body(pidRecord);
-    }
-
-    private boolean hasPid(PIDRecord pidRecord) {
-        return pidRecord.getPid() != null && !pidRecord.getPid().isBlank();
-    }
-
-    private void setPid(PIDRecord pidRecord) throws IOException {
-        boolean hasCustomPid = hasPid(pidRecord);
-        boolean allowsCustomPids = pidGenerationProperties.isCustomClientPidsEnabled();
-
-        if (allowsCustomPids && hasCustomPid) {
-            // in this only case, we do not have to generate a PID
-            // but we have to check if the PID is already registered and return an error if so
-            String prefix = this.typingService.getPrefix().orElseThrow(() -> new IOException("No prefix configured."));
-            String maybeSuffix = pidRecord.getPid();
-            String pid = PidSuffix.asPrefixedChecked(maybeSuffix, prefix);
-            boolean isRegisteredPid = this.typingService.isIdentifierRegistered(pid);
-            if (isRegisteredPid) {
-                throw new PidAlreadyExistsException(pidRecord.getPid());
-            }
-        } else {
-            // In all other (usual) cases, we have to generate a PID.
-            // We store only the suffix in the pid field.
-            // The registration at the PID service will preprend the prefix.
-
-            Stream<PidSuffix> suffixStream = suffixGenerator.infiniteStream();
-            Optional<PidSuffix> maybeSuffix = Streams.failableStream(suffixStream)
-                    // With failable streams, we can throw exceptions.
-                    .filter(suffix -> !this.typingService.isIdentifierRegistered(suffix))
-                    .stream()  // back to normal java streams
-                    .findFirst();  // as the stream is infinite, we should always find a prefix.
-            PidSuffix suffix = maybeSuffix.orElseThrow(() -> new IOException("Could not generate PID suffix."));
-            pidRecord.setPid(suffix.get());
-        }
-    }
-
-    @Override
-    public ResponseEntity<PIDRecord> updatePID(
-            PIDRecord pidRecord,
-            final WebRequest request,
-            final HttpServletResponse response,
-            final UriComponentsBuilder uriBuilder) throws IOException {
-        // PID validation
-        String pid = getContentPathFromRequest("pid", request);
-        String pidInternal = pidRecord.getPid();
-        if (hasPid(pidRecord) && !pid.equals(pidInternal)) {
-            throw new RecordValidationException(
-                    pidRecord,
-                    "PID in record was given, but it was not the same as the PID in the URL. Ignore request, assuming this was not intended.");
-        }
-
-        PIDRecord existingRecord = this.typingService.queryAllProperties(pid);
-        if (existingRecord == null) {
-            throw new PidNotFoundException(pid);
-        }
-        // throws exception (HTTP 412) if check fails.
-        ControllerUtils.checkEtag(request, existingRecord);
-
-        // record validation
-        pidRecord.setPid(pid);
-        this.typingService.validate(pidRecord);
-
-        // update and send message
-        if (this.typingService.updatePID(pidRecord)) {
-            // store pid locally
-            if (applicationProps.getStorageStrategy().storesModified()) {
-                storeLocally(pidRecord.getPid(), true);
-            }
-            // distribute pid to other services
-            PidRecordMessage message = PidRecordMessage.update(
-                    pid,
-                    "", // TODO parameter is depricated and will be removed soon.
-                    AuthenticationHelper.getPrincipal(),
-                    ControllerUtils.getLocalHostname());
-            this.messagingService.send(message);
-            this.saveToElastic(pidRecord);
-            return ResponseEntity.ok().eTag(quotedEtag(pidRecord)).body(pidRecord);
-        } else {
-            throw new PidNotFoundException(pid);
-        }
-    }
-
-    /**
-     * Stores the PID in a local database.
-     *
-     * @param pid    the PID
-     * @param update if true, updates the modified timestamp if it already exists.
-     *               If it does not exist, it will be created with both timestamps
-     *               (created and modified) being the same.
-     */
-    private void storeLocally(String pid, boolean update) {
-        Instant now = Instant.now();
-        Optional<KnownPid> oldPid = localPidStorage.findByPid(pid);
-        if (oldPid.isEmpty()) {
-            localPidStorage.saveAndFlush(new KnownPid(pid, now, now));
-        } else if (update) {
-            KnownPid newPid = oldPid.get();
-            newPid.setModified(now);
-            localPidStorage.saveAndFlush(newPid);
-        }
-    }
-
-    private String getContentPathFromRequest(String lastPathElement, WebRequest request) {
-        String requestedUri = (String) request.getAttribute(HandlerMapping.PATH_WITHIN_HANDLER_MAPPING_ATTRIBUTE,
-                RequestAttributes.SCOPE_REQUEST);
-        if (requestedUri == null) {
-            throw new CustomInternalServerError("Unable to obtain request URI.");
-        }
-        return requestedUri.substring(requestedUri.indexOf(lastPathElement + "/") + (lastPathElement + "/").length());
-    }
-
-    @Override
-    public ResponseEntity<PIDRecord> getRecord(
-            boolean validation,
-
-            final WebRequest request,
-            final HttpServletResponse response,
-            final UriComponentsBuilder uriBuilder
-    ) throws IOException {
-        String pid = getContentPathFromRequest("pid", request);
-        PIDRecord pidRecord = this.typingService.queryAllProperties(pid);
-        if (applicationProps.getStorageStrategy().storesResolved()) {
-            storeLocally(pid, false);
-        }
-        this.saveToElastic(pidRecord);
-        if (validation) {
-            typingService.validate(pidRecord);
-        }
-        return ResponseEntity.ok().eTag(quotedEtag(pidRecord)).body(pidRecord);
-    }
-
-    private void saveToElastic(PIDRecord rec) {
-        this.elastic.ifPresent(
-                database -> database.save(
-                        new PidRecordElasticWrapper(rec, typingService.getOperations())
-                )
-        );
-    }
-
-    @Override
-    public ResponseEntity<KnownPid> findByPid(
-            WebRequest request,
-            HttpServletResponse response,
-            UriComponentsBuilder uriBuilder
-    ) throws IOException {
-        String pid = getContentPathFromRequest("known-pid", request);
-        Optional<KnownPid> known = this.localPidStorage.findByPid(pid);
-        if (known.isPresent()) {
-            return ResponseEntity.ok().body(known.get());
-        }
-        return ResponseEntity.notFound().build();
-    }
-
-    public Page<KnownPid> findAllPage(
-            Instant createdAfter,
-            Instant createdBefore,
-            Instant modifiedAfter,
-            Instant modifiedBefore,
-            Pageable pageable
-    ) {
-        final boolean queriesCreated = createdAfter != null || createdBefore != null;
-        final boolean queriesModified = modifiedAfter != null || modifiedBefore != null;
-        if (queriesCreated && createdAfter == null) {
-            createdAfter = Instant.EPOCH;
-        }
-        if (queriesCreated && createdBefore == null) {
-            createdBefore = Instant.now().plus(1, ChronoUnit.DAYS);
-        }
-        if (queriesModified && modifiedAfter == null) {
-            modifiedAfter = Instant.EPOCH;
-        }
-        if (queriesModified && modifiedBefore == null) {
-            modifiedBefore = Instant.now().plus(1, ChronoUnit.DAYS);
-        }
-
-        Page<KnownPid> resultCreatedTimestamp = Page.empty();
-        Page<KnownPid> resultModifiedTimestamp = Page.empty();
-        if (queriesCreated) {
-            resultCreatedTimestamp = this.localPidStorage
-                    .findDistinctPidsByCreatedBetween(createdAfter, createdBefore, pageable);
-        }
-        if (queriesModified) {
-            resultModifiedTimestamp = this.localPidStorage
-                    .findDistinctPidsByModifiedBetween(modifiedAfter, modifiedBefore, pageable);
-        }
-        if (queriesCreated && queriesModified) {
-            final Page<KnownPid> tmp = resultModifiedTimestamp;
-            final List<KnownPid> intersection = resultCreatedTimestamp.filter((x) -> tmp.getContent().contains(x)).toList();
-            return new PageImpl<>(intersection);
-        } else if (queriesCreated) {
-            return resultCreatedTimestamp;
-        } else if (queriesModified) {
-            return resultModifiedTimestamp;
-        }
-        return new PageImpl<>(this.localPidStorage.findAll());
-    }
-
-    @Override
-    public ResponseEntity<List<KnownPid>> findAll(
-            Instant createdAfter,
-            Instant createdBefore,
-            Instant modifiedAfter,
-            Instant modifiedBefore,
-            Pageable pageable,
-            WebRequest request,
-            HttpServletResponse response,
-            UriComponentsBuilder uriBuilder) throws IOException {
-        Page<KnownPid> page = this.findAllPage(createdAfter, createdBefore, modifiedAfter, modifiedBefore, pageable);
-        response.addHeader(
-                HeaderConstants.CONTENT_RANGE,
-                ControllerUtils.getContentRangeHeader(
-                        page.getNumber(),
-                        page.getSize(),
-                        page.getTotalElements()));
-        return ResponseEntity.ok().body(page.getContent());
-    }
-
-    @Override
-    public ResponseEntity<TabulatorPaginationFormat<KnownPid>> findAllForTabular(
-            Instant createdAfter,
-            Instant createdBefore,
-            Instant modifiedAfter,
-            Instant modifiedBefore,
-            Pageable pageable,
-            WebRequest request,
-            HttpServletResponse response,
-            UriComponentsBuilder uriBuilder) throws IOException {
-        Page<KnownPid> page = this.findAllPage(createdAfter, createdBefore, modifiedAfter, modifiedBefore, pageable);
-        response.addHeader(
-                HeaderConstants.CONTENT_RANGE,
-                ControllerUtils.getContentRangeHeader(
-                        page.getNumber(),
-                        page.getSize(),
-                        page.getTotalElements()));
-        TabulatorPaginationFormat<KnownPid> tabPage = new TabulatorPaginationFormat<>(page);
-        return ResponseEntity.ok().body(tabPage);
-    }
-
-    private String quotedEtag(PIDRecord pidRecord) {
-        return String.format("\"%s\"", pidRecord.getEtag());
-    }
-}
-=======
-package edu.kit.datamanager.pit.web.impl;
-
-import edu.kit.datamanager.exceptions.CustomInternalServerError;
-import java.io.IOException;
-import java.time.Instant;
-import java.time.temporal.ChronoUnit;
-import java.util.List;
-import java.util.Optional;
-import java.util.stream.Stream;
-
-import edu.kit.datamanager.pit.common.*;
-import edu.kit.datamanager.pit.configuration.ApplicationProperties;
-import edu.kit.datamanager.pit.configuration.PidGenerationProperties;
-import edu.kit.datamanager.pit.domain.PIDRecord;
-import edu.kit.datamanager.pit.elasticsearch.PidRecordElasticRepository;
-import edu.kit.datamanager.pit.elasticsearch.PidRecordElasticWrapper;
-import edu.kit.datamanager.pit.pidgeneration.PidSuffix;
-import edu.kit.datamanager.pit.pidgeneration.PidSuffixGenerator;
-import edu.kit.datamanager.pit.pidlog.KnownPid;
-import edu.kit.datamanager.pit.pidlog.KnownPidsDao;
-import edu.kit.datamanager.pit.pitservice.ITypingService;
-import edu.kit.datamanager.pit.resolver.Resolver;
-import edu.kit.datamanager.pit.web.ITypingRestResource;
-import edu.kit.datamanager.pit.web.TabulatorPaginationFormat;
-import edu.kit.datamanager.service.IMessagingService;
-import edu.kit.datamanager.entities.messaging.PidRecordMessage;
-import edu.kit.datamanager.util.AuthenticationHelper;
-import edu.kit.datamanager.util.ControllerUtils;
-import io.swagger.v3.oas.annotations.media.Schema;
-
-import jakarta.servlet.http.HttpServletResponse;
-
-import org.apache.commons.lang3.stream.Streams;
-import org.apache.http.client.cache.HeaderConstants;
-import org.slf4j.Logger;
-import org.slf4j.LoggerFactory;
-import org.springframework.beans.factory.annotation.Autowired;
-import org.springframework.data.domain.Page;
-import org.springframework.data.domain.PageImpl;
-import org.springframework.data.domain.Pageable;
-import org.springframework.http.HttpStatus;
-import org.springframework.http.ResponseEntity;
-import org.springframework.web.bind.annotation.RequestMapping;
-import org.springframework.web.bind.annotation.RestController;
-import org.springframework.web.context.request.RequestAttributes;
-import org.springframework.web.context.request.WebRequest;
-import org.springframework.web.servlet.HandlerMapping;
-import org.springframework.web.util.UriComponentsBuilder;
-
-@RestController
-@RequestMapping(value = "/api/v1/pit")
-@Schema(description = "PID Information Types API")
-public class TypingRESTResourceImpl implements ITypingRestResource {
-
-    private static final Logger LOG = LoggerFactory.getLogger(TypingRESTResourceImpl.class);
-
-    @Autowired
-    private ApplicationProperties applicationProps;
-
-    @Autowired
-    protected ITypingService typingService;
-
-    @Autowired
-    protected Resolver resolver;
-
-    @Autowired
-    private IMessagingService messagingService;
-
-    @Autowired
-    private KnownPidsDao localPidStorage;
-
-    @Autowired
-    private Optional<PidRecordElasticRepository> elastic;
-
-    @Autowired
-    private PidSuffixGenerator suffixGenerator;
-
-    @Autowired
-    private PidGenerationProperties pidGenerationProperties;
-
-    public TypingRESTResourceImpl() {
-        super();
-    }
-
-    @Override
-    public ResponseEntity<PIDRecord> createPID(
-            PIDRecord pidRecord,
-            boolean dryrun,
-
-            final WebRequest request,
-            final HttpServletResponse response,
-            final UriComponentsBuilder uriBuilder
-    ) throws IOException {
-        LOG.info("Creating PID");
-
-        if (dryrun) {
-            pidRecord.setPid("dryrun");
-        } else {
-            setPid(pidRecord);
-        }
-
-        this.typingService.validate(pidRecord);
-
-        if (dryrun) {
-            // dryrun only does validation. Stop now and return as we would later on.
-            return ResponseEntity.status(HttpStatus.OK).eTag(quotedEtag(pidRecord)).body(pidRecord);
-        }
-
-        String pid = this.typingService.registerPid(pidRecord);
-        pidRecord.setPid(pid);
-
-        if (applicationProps.getStorageStrategy().storesModified()) {
-            storeLocally(pid, true);
-        }
-        PidRecordMessage message = PidRecordMessage.creation(
-                pid,
-                "", // TODO parameter is deprecated and will be removed soon.
-                AuthenticationHelper.getPrincipal(),
-                ControllerUtils.getLocalHostname());
-        try {
-            this.messagingService.send(message);
-        } catch (Exception e) {
-            LOG.error("Could not notify messaging service about the following message: {}", message);
-        }
-        this.saveToElastic(pidRecord);
-        return ResponseEntity.status(HttpStatus.CREATED).eTag(quotedEtag(pidRecord)).body(pidRecord);
-    }
-
-    private boolean hasPid(PIDRecord pidRecord) {
-        return pidRecord.getPid() != null && !pidRecord.getPid().isBlank();
-    }
-
-    private void setPid(PIDRecord pidRecord) throws IOException {
-        boolean hasCustomPid = hasPid(pidRecord);
-        boolean allowsCustomPids = pidGenerationProperties.isCustomClientPidsEnabled();
-
-        if (allowsCustomPids && hasCustomPid) {
-            // in this only case, we do not have to generate a PID
-            // but we have to check if the PID is already registered and return an error if so
-            String prefix = this.typingService.getPrefix()
-                    .orElseThrow(() -> new InvalidConfigException("No prefix configured."));
-            String maybeSuffix = pidRecord.getPid();
-            String pid = PidSuffix.asPrefixedChecked(maybeSuffix, prefix);
-            boolean isRegisteredPid = this.typingService.isPidRegistered(pid);
-            if (isRegisteredPid) {
-                throw new PidAlreadyExistsException(pidRecord.getPid());
-            }
-        } else {
-            // In all other (usual) cases, we have to generate a PID.
-            // We store only the suffix in the pid field.
-            // The registration at the PID service will preprend the prefix.
-
-            Stream<PidSuffix> suffixStream = suffixGenerator.infiniteStream();
-            Optional<PidSuffix> maybeSuffix = Streams.failableStream(suffixStream)
-                    // With failable streams, we can throw exceptions.
-                    .filter(suffix -> !this.typingService.isPidRegistered(suffix))
-                    .stream()  // back to normal java streams
-                    .findFirst();  // as the stream is infinite, we should always find a prefix.
-            PidSuffix suffix = maybeSuffix
-                    .orElseThrow(() -> new ExternalServiceException("Could not generate PID suffix which did not exist yet."));
-            pidRecord.setPid(suffix.get());
-        }
-    }
-
-    @Override
-    public ResponseEntity<PIDRecord> updatePID(
-            PIDRecord pidRecord,
-            boolean dryrun,
-
-            final WebRequest request,
-            final HttpServletResponse response,
-            final UriComponentsBuilder uriBuilder
-    ) throws IOException {
-        // PID validation
-        String pid = getContentPathFromRequest("pid", request);
-        String pidInternal = pidRecord.getPid();
-        if (hasPid(pidRecord) && !pid.equals(pidInternal)) {
-            throw new RecordValidationException(
-                pidRecord,
-                "Optional PID in record is given (%s), but it was not the same as the PID in the URL (%s). Ignore request, assuming this was not intended.".formatted(pidInternal, pid));
-        }
-        
-        PIDRecord existingRecord = this.resolver.resolve(pid);
-        if (existingRecord == null) {
-            throw new PidNotFoundException(pid);
-        }
-
-        // record validation
-        pidRecord.setPid(pid);
-        this.typingService.validate(pidRecord);
-
-        // throws exception (HTTP 412) if check fails.
-        ControllerUtils.checkEtag(request, existingRecord);
-
-        if (dryrun) {
-            // dryrun only does validation. Stop now and return as we would later on.
-            return ResponseEntity.ok().eTag(quotedEtag(pidRecord)).body(pidRecord);
-        }
-
-        // update and send message
-        if (this.typingService.updatePid(pidRecord)) {
-            // store pid locally
-            if (applicationProps.getStorageStrategy().storesModified()) {
-                storeLocally(pidRecord.getPid(), true);
-            }
-            // distribute pid to other services
-            PidRecordMessage message = PidRecordMessage.update(
-                    pid,
-                    "", // TODO parameter is depricated and will be removed soon.
-                    AuthenticationHelper.getPrincipal(),
-                    ControllerUtils.getLocalHostname());
-            this.messagingService.send(message);
-            this.saveToElastic(pidRecord);
-            return ResponseEntity.ok().eTag(quotedEtag(pidRecord)).body(pidRecord);
-        } else {
-            throw new PidNotFoundException(pid);
-        }
-    }
-
-    /**
-     * Stores the PID in a local database.
-     * 
-     * @param pid    the PID
-     * @param update if true, updates the modified timestamp if it already exists.
-     *               If it does not exist, it will be created with both timestamps
-     *               (created and modified) being the same.
-     */
-    private void storeLocally(String pid, boolean update) {
-        Instant now = Instant.now();
-        Optional<KnownPid> oldPid = localPidStorage.findByPid(pid);
-        if (oldPid.isEmpty()) {
-            localPidStorage.saveAndFlush(new KnownPid(pid, now, now));
-        } else if (update) {
-            KnownPid newPid = oldPid.get();
-            newPid.setModified(now);
-            localPidStorage.saveAndFlush(newPid);
-        }
-    }
-
-    private String getContentPathFromRequest(String lastPathElement, WebRequest request) {
-        String requestedUri = (String) request.getAttribute(HandlerMapping.PATH_WITHIN_HANDLER_MAPPING_ATTRIBUTE,
-                RequestAttributes.SCOPE_REQUEST);
-        if (requestedUri == null) {
-            throw new CustomInternalServerError("Unable to obtain request URI.");
-        }
-        return requestedUri.substring(requestedUri.indexOf(lastPathElement + "/") + (lastPathElement + "/").length());
-    }
-
-    @Override
-    public ResponseEntity<PIDRecord> getRecord(
-            boolean validation,
-
-            final WebRequest request,
-            final HttpServletResponse response,
-            final UriComponentsBuilder uriBuilder
-    ) throws IOException {
-        String pid = getContentPathFromRequest("pid", request);
-        PIDRecord pidRecord = this.resolver.resolve(pid);
-        if (applicationProps.getStorageStrategy().storesResolved()) {
-            storeLocally(pid, false);
-        }
-        this.saveToElastic(pidRecord);
-        if (validation) {
-            typingService.validate(pidRecord);
-        }
-        return ResponseEntity.ok().eTag(quotedEtag(pidRecord)).body(pidRecord);
-    }
-
-    private void saveToElastic(PIDRecord rec) {
-        this.elastic.ifPresent(
-            database -> database.save(
-                new PidRecordElasticWrapper(rec, typingService.getOperations())
-            )
-        );
-    }
-
-    @Override
-    public ResponseEntity<KnownPid> findByPid(
-            WebRequest request,
-            HttpServletResponse response,
-            UriComponentsBuilder uriBuilder
-    ) throws IOException {
-        String pid = getContentPathFromRequest("known-pid", request);
-        Optional<KnownPid> known = this.localPidStorage.findByPid(pid);
-        if (known.isPresent()) {
-            return ResponseEntity.ok().body(known.get());
-        }
-        return ResponseEntity.notFound().build();
-    }
-
-    public Page<KnownPid> findAllPage(
-        Instant createdAfter,
-        Instant createdBefore,
-        Instant modifiedAfter,
-        Instant modifiedBefore,
-        Pageable pageable
-    ) {
-        final boolean queriesCreated = createdAfter != null || createdBefore != null;
-        final boolean queriesModified = modifiedAfter != null || modifiedBefore != null;
-        if (queriesCreated && createdAfter == null) {
-            createdAfter = Instant.EPOCH;
-        }
-        if (queriesCreated && createdBefore == null) {
-            createdBefore = Instant.now().plus(1, ChronoUnit.DAYS);
-        }
-        if (queriesModified && modifiedAfter == null) {
-            modifiedAfter = Instant.EPOCH;
-        }
-        if (queriesModified && modifiedBefore == null) {
-            modifiedBefore = Instant.now().plus(1, ChronoUnit.DAYS);
-        }
-
-        Page<KnownPid> resultCreatedTimestamp = Page.empty();
-        Page<KnownPid> resultModifiedTimestamp = Page.empty();
-        if (queriesCreated) {
-            resultCreatedTimestamp = this.localPidStorage
-                .findDistinctPidsByCreatedBetween(createdAfter, createdBefore, pageable);
-        }
-        if (queriesModified) {
-            resultModifiedTimestamp = this.localPidStorage
-                .findDistinctPidsByModifiedBetween(modifiedAfter, modifiedBefore, pageable);
-        }
-        if (queriesCreated && queriesModified) {
-            final Page<KnownPid> tmp = resultModifiedTimestamp;
-            final List<KnownPid> intersection = resultCreatedTimestamp.filter((x) -> tmp.getContent().contains(x)).toList();
-            return new PageImpl<>(intersection);
-        } else if (queriesCreated) {
-            return resultCreatedTimestamp;
-        } else if (queriesModified) {
-            return resultModifiedTimestamp;
-        }
-        return new PageImpl<>(this.localPidStorage.findAll());
-    }
-
-    @Override
-    public ResponseEntity<List<KnownPid>> findAll(
-            Instant createdAfter,
-            Instant createdBefore,
-            Instant modifiedAfter,
-            Instant modifiedBefore,
-            Pageable pageable,
-            WebRequest request,
-            HttpServletResponse response,
-            UriComponentsBuilder uriBuilder) throws IOException
-    {
-        Page<KnownPid> page = this.findAllPage(createdAfter, createdBefore, modifiedAfter, modifiedBefore, pageable);
-        response.addHeader(
-            HeaderConstants.CONTENT_RANGE,
-            ControllerUtils.getContentRangeHeader(
-                page.getNumber(),
-                page.getSize(),
-                page.getTotalElements()));
-        return ResponseEntity.ok().body(page.getContent());
-    }
-
-    @Override
-    public ResponseEntity<TabulatorPaginationFormat<KnownPid>> findAllForTabular(
-            Instant createdAfter,
-            Instant createdBefore,
-            Instant modifiedAfter,
-            Instant modifiedBefore,
-            Pageable pageable,
-            WebRequest request,
-            HttpServletResponse response,
-            UriComponentsBuilder uriBuilder) throws IOException
-    {
-        Page<KnownPid> page = this.findAllPage(createdAfter, createdBefore, modifiedAfter, modifiedBefore, pageable);
-        response.addHeader(
-            HeaderConstants.CONTENT_RANGE,
-            ControllerUtils.getContentRangeHeader(
-                page.getNumber(),
-                page.getSize(),
-                page.getTotalElements()));
-        TabulatorPaginationFormat<KnownPid> tabPage = new TabulatorPaginationFormat<>(page);
-        return ResponseEntity.ok().body(tabPage);
-    }
-
-    private String quotedEtag(PIDRecord pidRecord) {
-        return String.format("\"%s\"", pidRecord.getEtag());
-    }
-
-}
->>>>>>> 3608964c
+package edu.kit.datamanager.pit.web.impl;
+
+import edu.kit.datamanager.exceptions.CustomInternalServerError;
+import java.io.IOException;
+import java.time.Instant;
+import java.time.temporal.ChronoUnit;
+import java.util.List;
+import java.util.Optional;
+import java.util.stream.Stream;
+
+import edu.kit.datamanager.pit.common.*;
+import edu.kit.datamanager.pit.configuration.ApplicationProperties;
+import edu.kit.datamanager.pit.configuration.PidGenerationProperties;
+import edu.kit.datamanager.pit.domain.PIDRecord;
+import edu.kit.datamanager.pit.elasticsearch.PidRecordElasticRepository;
+import edu.kit.datamanager.pit.elasticsearch.PidRecordElasticWrapper;
+import edu.kit.datamanager.pit.pidgeneration.PidSuffix;
+import edu.kit.datamanager.pit.pidgeneration.PidSuffixGenerator;
+import edu.kit.datamanager.pit.pidlog.KnownPid;
+import edu.kit.datamanager.pit.pidlog.KnownPidsDao;
+import edu.kit.datamanager.pit.pitservice.ITypingService;
+import edu.kit.datamanager.pit.resolver.Resolver;
+import edu.kit.datamanager.pit.web.ITypingRestResource;
+import edu.kit.datamanager.pit.web.TabulatorPaginationFormat;
+import edu.kit.datamanager.service.IMessagingService;
+import edu.kit.datamanager.entities.messaging.PidRecordMessage;
+import edu.kit.datamanager.util.AuthenticationHelper;
+import edu.kit.datamanager.util.ControllerUtils;
+import io.swagger.v3.oas.annotations.media.Schema;
+
+import jakarta.servlet.http.HttpServletResponse;
+
+import org.apache.commons.lang3.stream.Streams;
+import org.apache.http.client.cache.HeaderConstants;
+import org.slf4j.Logger;
+import org.slf4j.LoggerFactory;
+import org.springframework.beans.factory.annotation.Autowired;
+import org.springframework.data.domain.Page;
+import org.springframework.data.domain.PageImpl;
+import org.springframework.data.domain.Pageable;
+import org.springframework.http.HttpStatus;
+import org.springframework.http.ResponseEntity;
+import org.springframework.web.bind.annotation.RequestMapping;
+import org.springframework.web.bind.annotation.RestController;
+import org.springframework.web.context.request.RequestAttributes;
+import org.springframework.web.context.request.WebRequest;
+import org.springframework.web.servlet.HandlerMapping;
+import org.springframework.web.util.UriComponentsBuilder;
+
+@RestController
+@RequestMapping(value = "/api/v1/pit")
+@Schema(description = "PID Information Types API")
+public class TypingRESTResourceImpl implements ITypingRestResource {
+
+    private static final Logger LOG = LoggerFactory.getLogger(TypingRESTResourceImpl.class);
+
+    @Autowired
+    private ApplicationProperties applicationProps;
+
+    @Autowired
+    protected ITypingService typingService;
+
+    @Autowired
+    protected Resolver resolver;
+
+    @Autowired
+    private IMessagingService messagingService;
+
+    @Autowired
+    private KnownPidsDao localPidStorage;
+
+    @Autowired
+    private Optional<PidRecordElasticRepository> elastic;
+
+    @Autowired
+    private PidSuffixGenerator suffixGenerator;
+
+    @Autowired
+    private PidGenerationProperties pidGenerationProperties;
+
+    public TypingRESTResourceImpl() {
+        super();
+    }
+  
+  @Override
+    public ResponseEntity<List<PIDRecord>> createPIDs(
+            List<PIDRecord> rec,
+            boolean dryrun,
+            WebRequest request,
+            HttpServletResponse response,
+            UriComponentsBuilder uriBuilder
+    ) throws IOException, RecordValidationException, ExternalServiceException {
+        Instant startTime = Instant.now();
+        LOG.info("Creating PIDs for {} records.", rec.size());
+        String prefix = this.typingService.getPrefix().orElseThrow(() -> new IOException("No prefix configured."));
+
+        // Generate a map between temporary (user-defined) PIDs and final PIDs (generated)
+        Map<String, String> pidMappings = generatePIDMapping(rec, dryrun);
+        Instant mappingTime = Instant.now();
+
+        // Apply the mappings to the records and validate them
+        List<PIDRecord> validatedRecords = applyMappingsToRecordsAndValidate(rec, pidMappings, prefix);
+        Instant validationTime = Instant.now();
+
+        if (dryrun) {
+            // dryrun only does validation. Stop now and return as we would later on.
+            LOG.info("Time taken for dryrun: {} ms", ChronoUnit.MILLIS.between(startTime, validationTime));
+            LOG.info("-- Time taken for mapping: {} ms", ChronoUnit.MILLIS.between(startTime, mappingTime));
+            LOG.info("-- Time taken for validation: {} ms", ChronoUnit.MILLIS.between(mappingTime, validationTime));
+            LOG.info("Dryrun finished. Returning validated records for {} records.", validatedRecords.size());
+            return ResponseEntity.status(HttpStatus.OK).body(validatedRecords);
+        }
+
+        // register the records
+        validatedRecords.forEach(pidRecord -> {
+            // register the PID
+            String pid = this.typingService.registerPID(pidRecord);
+            pidRecord.setPid(pid);
+
+            // store pid locally in accordance with the storage strategy
+            if (applicationProps.getStorageStrategy().storesModified()) {
+                storeLocally(pid, true);
+            }
+
+            // distribute pid creation event to other services
+            PidRecordMessage message = PidRecordMessage.creation(
+                    pid,
+                    "", // TODO parameter is deprecated and will be removed soon.
+                    AuthenticationHelper.getPrincipal(),
+                    ControllerUtils.getLocalHostname());
+            try {
+                this.messagingService.send(message);
+            } catch (Exception e) {
+                LOG.error("Could not notify messaging service about the following message: {}", message);
+            }
+
+            // save the record to elastic
+            this.saveToElastic(pidRecord);
+        });
+        Instant endTime = Instant.now();
+
+        // return the created records
+        LOG.info("Total time taken: {} ms", ChronoUnit.MILLIS.between(startTime, endTime));
+        LOG.info("-- Time taken for mapping: {} ms", ChronoUnit.MILLIS.between(startTime, mappingTime));
+        LOG.info("-- Time taken for validation: {} ms", ChronoUnit.MILLIS.between(mappingTime, validationTime));
+        LOG.info("-- Time taken for registration: {} ms", ChronoUnit.MILLIS.between(validationTime, endTime));
+        LOG.info("Creation finished. Returning validated records for {} records.", validatedRecords.size());
+        return ResponseEntity.status(HttpStatus.CREATED).body(validatedRecords);
+    }
+
+    /**
+     * This method generates a mapping between user-provided "fantasy" PIDs and real PIDs.
+     *
+     * @param rec    the list of records produced by the user
+     * @param dryrun whether the operation is a dryrun or not
+     * @return a map between the user-provided PIDs (key) and the real PIDs (values)
+     * @throws IOException               if the prefix is not configured
+     * @throws RecordValidationException if the same internal PID is used for multiple records
+     * @throws ExternalServiceException  if the PID generation fails
+     */
+    private Map<String, String> generatePIDMapping(List<PIDRecord> rec, boolean dryrun) throws IOException, RecordValidationException, ExternalServiceException {
+        Map<String, String> pidMappings = new HashMap<>();
+        for (PIDRecord pidRecord : rec) {
+            String internalPID = pidRecord.getPid(); // the internal PID is the one given by the user
+            if (!internalPID.isBlank() && pidMappings.containsKey(internalPID)) { // check if the internal PID was already used
+                // This internal PID was already used by some other record in the same request.
+                throw new RecordValidationException(pidRecord, "The PID " + internalPID + " was used for multiple records in the same request.");
+            }
+
+            pidRecord.setPid(""); // clear the PID field in the record
+            if (dryrun) { // if it is a dryrun, we set the PID to a temporary value
+                pidRecord.setPid("dryrun_" + pidMappings.size());
+            } else {
+                setPid(pidRecord); // otherwise, we generate a real PID
+            }
+            pidMappings.put(internalPID, pidRecord.getPid()); // store the mapping between the internal and real PID
+        }
+        return pidMappings;
+    }
+
+    /**
+     * This method applies the mappings between temporary PIDs and real PIDs to the records and validates them.
+     *
+     * @param rec         the list of records produced by the user
+     * @param pidMappings the map between the user-provided PIDs (key) and the real PIDs (values)
+     * @param prefix      the prefix to be used for the real PIDs
+     * @return the list of validated records
+     * @throws RecordValidationException as a possible validation outcome
+     * @throws ExternalServiceException  as a possible validation outcome
+     */
+    private List<PIDRecord> applyMappingsToRecordsAndValidate(List<PIDRecord> rec, Map<String, String> pidMappings, String prefix) throws RecordValidationException, ExternalServiceException {
+        List<PIDRecord> validatedRecords = new ArrayList<>();
+        for (PIDRecord pidRecord : rec) {
+
+            // use this map to replace all temporary PIDs in the record values with their corresponding real PIDs
+            pidRecord.getEntries().values().stream() // get all values of the record
+                    .flatMap(List::stream) // flatten the list of values
+                    .filter(entry -> entry.getValue() != null) // Filter out null values
+                    .filter(entry -> pidMappings.containsKey(entry.getValue())) // replace only if the value (aka. "fantasy PID") is a key in the map
+                    .peek(entry -> LOG.debug("Found reference. Replacing {} with {}.", entry.getValue(), prefix + pidMappings.get(entry.getValue()))) // log the replacement
+                    .forEach(entry -> entry.setValue(prefix + pidMappings.get(entry.getValue()))); // replace the value with the real PID according to the map
+
+            // validate the record
+            this.typingService.validate(pidRecord);
+
+            // store the record
+            validatedRecords.add(pidRecord);
+            LOG.debug("Record {} is valid.", pidRecord);
+        }
+        return validatedRecords;
+    }
+
+    @Override
+    public ResponseEntity<PIDRecord> createPID(
+            PIDRecord pidRecord,
+            boolean dryrun,
+
+            final WebRequest request,
+            final HttpServletResponse response,
+            final UriComponentsBuilder uriBuilder
+    ) throws IOException {
+        LOG.info("Creating PID");
+
+        if (dryrun) {
+            pidRecord.setPid("dryrun");
+        } else {
+            setPid(pidRecord);
+        }
+
+        this.typingService.validate(pidRecord);
+
+        if (dryrun) {
+            // dryrun only does validation. Stop now and return as we would later on.
+            return ResponseEntity.status(HttpStatus.OK).eTag(quotedEtag(pidRecord)).body(pidRecord);
+        }
+
+        String pid = this.typingService.registerPid(pidRecord);
+        pidRecord.setPid(pid);
+
+        if (applicationProps.getStorageStrategy().storesModified()) {
+            storeLocally(pid, true);
+        }
+        PidRecordMessage message = PidRecordMessage.creation(
+                pid,
+                "", // TODO parameter is deprecated and will be removed soon.
+                AuthenticationHelper.getPrincipal(),
+                ControllerUtils.getLocalHostname());
+        try {
+            this.messagingService.send(message);
+        } catch (Exception e) {
+            LOG.error("Could not notify messaging service about the following message: {}", message);
+        }
+        this.saveToElastic(pidRecord);
+        return ResponseEntity.status(HttpStatus.CREATED).eTag(quotedEtag(pidRecord)).body(pidRecord);
+    }
+
+    private boolean hasPid(PIDRecord pidRecord) {
+        return pidRecord.getPid() != null && !pidRecord.getPid().isBlank();
+    }
+
+    private void setPid(PIDRecord pidRecord) throws IOException {
+        boolean hasCustomPid = hasPid(pidRecord);
+        boolean allowsCustomPids = pidGenerationProperties.isCustomClientPidsEnabled();
+
+        if (allowsCustomPids && hasCustomPid) {
+            // in this only case, we do not have to generate a PID
+            // but we have to check if the PID is already registered and return an error if so
+            String prefix = this.typingService.getPrefix()
+                    .orElseThrow(() -> new InvalidConfigException("No prefix configured."));
+            String maybeSuffix = pidRecord.getPid();
+            String pid = PidSuffix.asPrefixedChecked(maybeSuffix, prefix);
+            boolean isRegisteredPid = this.typingService.isPidRegistered(pid);
+            if (isRegisteredPid) {
+                throw new PidAlreadyExistsException(pidRecord.getPid());
+            }
+        } else {
+            // In all other (usual) cases, we have to generate a PID.
+            // We store only the suffix in the pid field.
+            // The registration at the PID service will preprend the prefix.
+
+            Stream<PidSuffix> suffixStream = suffixGenerator.infiniteStream();
+            Optional<PidSuffix> maybeSuffix = Streams.failableStream(suffixStream)
+                    // With failable streams, we can throw exceptions.
+                    .filter(suffix -> !this.typingService.isPidRegistered(suffix))
+                    .stream()  // back to normal java streams
+                    .findFirst();  // as the stream is infinite, we should always find a prefix.
+            PidSuffix suffix = maybeSuffix
+                    .orElseThrow(() -> new ExternalServiceException("Could not generate PID suffix which did not exist yet."));
+            pidRecord.setPid(suffix.get());
+        }
+    }
+
+    @Override
+    public ResponseEntity<PIDRecord> updatePID(
+            PIDRecord pidRecord,
+            boolean dryrun,
+
+            final WebRequest request,
+            final HttpServletResponse response,
+            final UriComponentsBuilder uriBuilder
+    ) throws IOException {
+        // PID validation
+        String pid = getContentPathFromRequest("pid", request);
+        String pidInternal = pidRecord.getPid();
+        if (hasPid(pidRecord) && !pid.equals(pidInternal)) {
+            throw new RecordValidationException(
+                pidRecord,
+                "Optional PID in record is given (%s), but it was not the same as the PID in the URL (%s). Ignore request, assuming this was not intended.".formatted(pidInternal, pid));
+        }
+        
+        PIDRecord existingRecord = this.resolver.resolve(pid);
+        if (existingRecord == null) {
+            throw new PidNotFoundException(pid);
+        }
+
+        // record validation
+        pidRecord.setPid(pid);
+        this.typingService.validate(pidRecord);
+
+        // throws exception (HTTP 412) if check fails.
+        ControllerUtils.checkEtag(request, existingRecord);
+
+        if (dryrun) {
+            // dryrun only does validation. Stop now and return as we would later on.
+            return ResponseEntity.ok().eTag(quotedEtag(pidRecord)).body(pidRecord);
+        }
+
+        // update and send message
+        if (this.typingService.updatePid(pidRecord)) {
+            // store pid locally
+            if (applicationProps.getStorageStrategy().storesModified()) {
+                storeLocally(pidRecord.getPid(), true);
+            }
+            // distribute pid to other services
+            PidRecordMessage message = PidRecordMessage.update(
+                    pid,
+                    "", // TODO parameter is depricated and will be removed soon.
+                    AuthenticationHelper.getPrincipal(),
+                    ControllerUtils.getLocalHostname());
+            this.messagingService.send(message);
+            this.saveToElastic(pidRecord);
+            return ResponseEntity.ok().eTag(quotedEtag(pidRecord)).body(pidRecord);
+        } else {
+            throw new PidNotFoundException(pid);
+        }
+    }
+
+    /**
+     * Stores the PID in a local database.
+     * 
+     * @param pid    the PID
+     * @param update if true, updates the modified timestamp if it already exists.
+     *               If it does not exist, it will be created with both timestamps
+     *               (created and modified) being the same.
+     */
+    private void storeLocally(String pid, boolean update) {
+        Instant now = Instant.now();
+        Optional<KnownPid> oldPid = localPidStorage.findByPid(pid);
+        if (oldPid.isEmpty()) {
+            localPidStorage.saveAndFlush(new KnownPid(pid, now, now));
+        } else if (update) {
+            KnownPid newPid = oldPid.get();
+            newPid.setModified(now);
+            localPidStorage.saveAndFlush(newPid);
+        }
+    }
+
+    private String getContentPathFromRequest(String lastPathElement, WebRequest request) {
+        String requestedUri = (String) request.getAttribute(HandlerMapping.PATH_WITHIN_HANDLER_MAPPING_ATTRIBUTE,
+                RequestAttributes.SCOPE_REQUEST);
+        if (requestedUri == null) {
+            throw new CustomInternalServerError("Unable to obtain request URI.");
+        }
+        return requestedUri.substring(requestedUri.indexOf(lastPathElement + "/") + (lastPathElement + "/").length());
+    }
+
+    @Override
+    public ResponseEntity<PIDRecord> getRecord(
+            boolean validation,
+
+            final WebRequest request,
+            final HttpServletResponse response,
+            final UriComponentsBuilder uriBuilder
+    ) throws IOException {
+        String pid = getContentPathFromRequest("pid", request);
+        PIDRecord pidRecord = this.resolver.resolve(pid);
+        if (applicationProps.getStorageStrategy().storesResolved()) {
+            storeLocally(pid, false);
+        }
+        this.saveToElastic(pidRecord);
+        if (validation) {
+            typingService.validate(pidRecord);
+        }
+        return ResponseEntity.ok().eTag(quotedEtag(pidRecord)).body(pidRecord);
+    }
+
+    private void saveToElastic(PIDRecord rec) {
+        this.elastic.ifPresent(
+            database -> database.save(
+                new PidRecordElasticWrapper(rec, typingService.getOperations())
+            )
+        );
+    }
+
+    @Override
+    public ResponseEntity<KnownPid> findByPid(
+            WebRequest request,
+            HttpServletResponse response,
+            UriComponentsBuilder uriBuilder
+    ) throws IOException {
+        String pid = getContentPathFromRequest("known-pid", request);
+        Optional<KnownPid> known = this.localPidStorage.findByPid(pid);
+        if (known.isPresent()) {
+            return ResponseEntity.ok().body(known.get());
+        }
+        return ResponseEntity.notFound().build();
+    }
+
+    public Page<KnownPid> findAllPage(
+        Instant createdAfter,
+        Instant createdBefore,
+        Instant modifiedAfter,
+        Instant modifiedBefore,
+        Pageable pageable
+    ) {
+        final boolean queriesCreated = createdAfter != null || createdBefore != null;
+        final boolean queriesModified = modifiedAfter != null || modifiedBefore != null;
+        if (queriesCreated && createdAfter == null) {
+            createdAfter = Instant.EPOCH;
+        }
+        if (queriesCreated && createdBefore == null) {
+            createdBefore = Instant.now().plus(1, ChronoUnit.DAYS);
+        }
+        if (queriesModified && modifiedAfter == null) {
+            modifiedAfter = Instant.EPOCH;
+        }
+        if (queriesModified && modifiedBefore == null) {
+            modifiedBefore = Instant.now().plus(1, ChronoUnit.DAYS);
+        }
+
+        Page<KnownPid> resultCreatedTimestamp = Page.empty();
+        Page<KnownPid> resultModifiedTimestamp = Page.empty();
+        if (queriesCreated) {
+            resultCreatedTimestamp = this.localPidStorage
+                .findDistinctPidsByCreatedBetween(createdAfter, createdBefore, pageable);
+        }
+        if (queriesModified) {
+            resultModifiedTimestamp = this.localPidStorage
+                .findDistinctPidsByModifiedBetween(modifiedAfter, modifiedBefore, pageable);
+        }
+        if (queriesCreated && queriesModified) {
+            final Page<KnownPid> tmp = resultModifiedTimestamp;
+            final List<KnownPid> intersection = resultCreatedTimestamp.filter((x) -> tmp.getContent().contains(x)).toList();
+            return new PageImpl<>(intersection);
+        } else if (queriesCreated) {
+            return resultCreatedTimestamp;
+        } else if (queriesModified) {
+            return resultModifiedTimestamp;
+        }
+        return new PageImpl<>(this.localPidStorage.findAll());
+    }
+
+    @Override
+    public ResponseEntity<List<KnownPid>> findAll(
+            Instant createdAfter,
+            Instant createdBefore,
+            Instant modifiedAfter,
+            Instant modifiedBefore,
+            Pageable pageable,
+            WebRequest request,
+            HttpServletResponse response,
+            UriComponentsBuilder uriBuilder) throws IOException
+    {
+        Page<KnownPid> page = this.findAllPage(createdAfter, createdBefore, modifiedAfter, modifiedBefore, pageable);
+        response.addHeader(
+            HeaderConstants.CONTENT_RANGE,
+            ControllerUtils.getContentRangeHeader(
+                page.getNumber(),
+                page.getSize(),
+                page.getTotalElements()));
+        return ResponseEntity.ok().body(page.getContent());
+    }
+
+    @Override
+    public ResponseEntity<TabulatorPaginationFormat<KnownPid>> findAllForTabular(
+            Instant createdAfter,
+            Instant createdBefore,
+            Instant modifiedAfter,
+            Instant modifiedBefore,
+            Pageable pageable,
+            WebRequest request,
+            HttpServletResponse response,
+            UriComponentsBuilder uriBuilder) throws IOException
+    {
+        Page<KnownPid> page = this.findAllPage(createdAfter, createdBefore, modifiedAfter, modifiedBefore, pageable);
+        response.addHeader(
+            HeaderConstants.CONTENT_RANGE,
+            ControllerUtils.getContentRangeHeader(
+                page.getNumber(),
+                page.getSize(),
+                page.getTotalElements()));
+        TabulatorPaginationFormat<KnownPid> tabPage = new TabulatorPaginationFormat<>(page);
+        return ResponseEntity.ok().body(tabPage);
+    }
+
+    private String quotedEtag(PIDRecord pidRecord) {
+        return String.format("\"%s\"", pidRecord.getEtag());
+    }
+
+}